--- conflicted
+++ resolved
@@ -1550,7 +1550,6 @@
             Cookie[] cookies = request.getCookies();
             if (cookies != null) {
                 for (Cookie cookie : cookies) {
-<<<<<<< HEAD
                     if (header.equals(cookie.getName())) {
                         if (first) {
                             first = false;
@@ -1558,11 +1557,6 @@
                             value.append(",");
                         }
                         value.append(cookie.getValue());
-=======
-                    if (cookieNameToLog.equals(cookie.getName())) {
-                        value = cookie.getValue();
-                        break;
->>>>>>> f2f8c90c
                     }
                 }
             }
