--- conflicted
+++ resolved
@@ -19,12 +19,6 @@
 
 import java.io.IOException;
 
-import org.apache.catalina.util.RateLimiter;
-import org.apache.catalina.util.RateLimiter.RateLimitItem;
-import org.apache.juli.logging.Log;
-import org.apache.juli.logging.LogFactory;
-import org.apache.tomcat.util.res.StringManager;
-
 import jakarta.servlet.FilterChain;
 import jakarta.servlet.FilterConfig;
 import jakarta.servlet.ServletException;
@@ -32,6 +26,11 @@
 import jakarta.servlet.ServletResponse;
 import jakarta.servlet.http.HttpServletResponse;
 
+import org.apache.catalina.util.RateLimiter;
+import org.apache.juli.logging.Log;
+import org.apache.juli.logging.LogFactory;
+import org.apache.tomcat.util.res.StringManager;
+
 /**
  * <p>
  * Servlet filter that can help mitigate Denial of Service (DoS) and Brute Force attacks by limiting the number of a
@@ -44,18 +43,6 @@
  * the bucket time ends and a new bucket starts.
  * </p>
  * <p>
-<<<<<<< HEAD
- * The RateLimiter implementation can be set via the <code>rateLimiterClassName</code> init param. The default
- * implementation, <code>org.apache.catalina.util.FastRateLimiter</code>, is optimized for efficiency and low overhead
- * so it converts some configured values to more efficient values. For example, a configuration of a 60 seconds time
- * bucket is converted to 65.536 seconds. That allows for very fast bucket calculation using bit shift arithmetic. In
- * order to remain true to the user intent, the configured number of requests is then multiplied by the same ratio, so a
- * configuration of 100 Requests per 60 seconds, has the real values of 109 Requests per 65 seconds. An alternative
- * implementation, <code>org.apache.catalina.util.FastRateLimiter</code>, is intended to provide an accurate request
- * control, whose effective duration in seconds and number of requests configuration are consist with the user declared.
- * You can specify a different class as long as it implements the <code>org.apache.catalina.util.RateLimiter</code>
- * interface.
-=======
  * The RateLimiter implementation can be set via the <code>className</code> init param. The default implementation,
  * <code>org.apache.catalina.util.FastRateLimiter</code>, is optimized for efficiency and low overhead so it converts
  * some configured values to more efficient values. For example, a configuration of a 60 seconds time bucket is
@@ -63,7 +50,6 @@
  * remain true to the user intent, the configured number of requests is then multiplied by the same ratio, so a
  * configuration of 100 Requests per 60 seconds, has the real values of 109 Requests per 65 seconds. You can specify a
  * different class as long as it implements the <code>org.apache.catalina.util.RateLimiter</code> interface.
->>>>>>> 7dbe0992
  * </p>
  * <p>
  * It is common to set up different restrictions for different URIs. For example, a login page or authentication script
@@ -76,9 +62,6 @@
  * <code>org.apache.catalina.filters.RateLimitFilter.Count</code> and decide how to handle the request based on other
  * information that it has, e.g. allow more requests to certain users based on roles, etc.
  * </p>
- * <p>
- * The <code>exposeHeaders</code> allows output runtime information of rate limiter via response header, is disabled by
- * default, only for http-api or debugging purpose.
  * <p>
  * <strong>WARNING:</strong> if Tomcat is behind a reverse proxy then you must make sure that the Rate Limit Filter sees
  * the client IP address, so if for example you are using the <a href="#Remote_IP_Filter">Remote IP Filter</a>, then the
@@ -105,10 +88,6 @@
     public static final boolean DEFAULT_ENFORCE = true;
 
     /**
-     * default value of expose headers flag
-     */
-    public static final boolean DEFAULT_EXPOSE_HEADERS = false;
-    /**
      * default status code to return if requests per duration exceeded
      */
     public static final int DEFAULT_STATUS_CODE = 429;
@@ -123,29 +102,15 @@
      */
     public static final String RATE_LIMIT_ATTRIBUTE_COUNT = "org.apache.catalina.filters.RateLimitFilter.Count";
 
-    protected transient RateLimiter rateLimiter;
-
-    private String rateLimiterClassName = "org.apache.catalina.util.FastRateLimiter";
+    transient RateLimiter rateLimiter;
+
+    private String rateLimitClassName = "org.apache.catalina.util.FastRateLimiter";
 
     private int bucketRequests = DEFAULT_BUCKET_REQUESTS;
 
     private int bucketDuration = DEFAULT_BUCKET_DURATION;
 
     private boolean enforce = DEFAULT_ENFORCE;
-    
-    /**
-     * determines output rate limit header fields defined at "draft-ietf-httpapi-ratelimit-headers-08"
-     */
-    private boolean exposeHeaders = DEFAULT_EXPOSE_HEADERS;
-    
-    /**
-     * RateLimit header fields defined at <a href="https://datatracker.ietf.org/doc/draft-ietf-httpapi-ratelimit-headers/">ietf rate limit headers</a>
-     */
-    public static final String HEADER_RATE_LIMIT_POLICY = "RateLimit-Policy";
-    /**
-     * RateLimit header fields defined at <a href="https://datatracker.ietf.org/doc/draft-ietf-httpapi-ratelimit-headers/">ietf rate limit headers</a>
-     */
-    public static final String HEADER_RATE_LIMIT = "RateLimit";
 
     private int statusCode = DEFAULT_STATUS_CODE;
 
@@ -153,23 +118,17 @@
 
     private String filterName;
 
-    private String policyName = null;
     private transient Log log = LogFactory.getLog(RateLimitFilter.class);
 
     private static final StringManager sm = StringManager.getManager(RateLimitFilter.class);
 
+
     public void setBucketDuration(int bucketDuration) {
-        if (bucketDuration <= 0) {
-            throw new IllegalArgumentException(sm.getString("rateLimitFilter.invalidBucketDuration", bucketDuration));
-        }
         this.bucketDuration = bucketDuration;
     }
 
 
     public void setBucketRequests(int bucketRequests) {
-        if (bucketRequests <= 0) {
-            throw new IllegalArgumentException(sm.getString("rateLimitFilter.invalidBucketRequests", bucketRequests));
-        }
         this.bucketRequests = bucketRequests;
     }
 
@@ -189,46 +148,29 @@
     }
 
 
-    public void setRateLimiterClassName(String rateLimiterClassName) {
-        this.rateLimiterClassName = rateLimiterClassName;
-    }
-
-    /**
-     * Set to <code>true</code> to output rate limit header fields defined at "draft-ietf-httpapi-ratelimit-headers-08"
-     * @param exposeHeaders 
-     */
-    public void setExposeHeaders(boolean exposeHeaders) {
-        this.exposeHeaders = exposeHeaders;
-    }
-
-    public void setPolicyName(String policyName) {
-        this.policyName = policyName;
-    }
+    public void setRateLimitClassName(String rateLimitClassName) {
+        this.rateLimitClassName = rateLimitClassName;
+    }
+
 
     @Override
     protected boolean isConfigProblemFatal() {
         return true;
     }
 
+
     @Override
     public void init(FilterConfig filterConfig) throws ServletException {
         super.init(filterConfig);
 
         try {
-<<<<<<< HEAD
-            rateLimiter = (RateLimiter) Class.forName(rateLimiterClassName).getConstructor().newInstance();
-=======
             rateLimiter = (RateLimiter) Class.forName(rateLimitClassName).getConstructor().newInstance();
->>>>>>> 7dbe0992
         } catch (ReflectiveOperationException e) {
             throw new ServletException(e);
         }
 
         rateLimiter.setDuration(bucketDuration);
         rateLimiter.setRequests(bucketRequests);
-        if (policyName != null && !policyName.trim().isEmpty()) {
-            rateLimiter.setPolicyName(policyName.trim());
-        }
         rateLimiter.setFilterConfig(filterConfig);
 
         filterName = filterConfig.getFilterName();
@@ -237,49 +179,23 @@
                 Integer.valueOf(bucketDuration), Integer.valueOf(rateLimiter.getRequests()),
                 Integer.valueOf(rateLimiter.getDuration()), (!enforce ? "Not " : "") + "enforcing"));
     }
-    /**
-     * Parse the identifier of limit factor. Currently rate limit policy is "requests per ip".  
-     * @param request 
-     * @return identifier of quotation
-     */
-    protected String parseQuotaIdentifier(ServletRequest request) {
-        return request.getRemoteAddr();
-    }
-    
+
     @Override
     public void doFilter(ServletRequest request, ServletResponse response, FilterChain chain)
             throws IOException, ServletException {
-        HttpServletResponse httpServletResp = (HttpServletResponse) response;
-
-        String identifier = parseQuotaIdentifier(request);
-        int reqCount = rateLimiter.increment(identifier);
+
+        String ipAddr = request.getRemoteAddr();
+        int reqCount = rateLimiter.increment(ipAddr);
 
         request.setAttribute(RATE_LIMIT_ATTRIBUTE_COUNT, Integer.valueOf(reqCount));
 
-        int rateLimiterMaxRequests = rateLimiter.getRequests();
-        int rateLimiterDuration = rateLimiter.getDuration();
-
-        if (exposeHeaders) {
-            httpServletResp.addHeader(HEADER_RATE_LIMIT_POLICY, rateLimiter.getPolicy());
-            if (enforce) {
-                int remaining =
-                        (reqCount < 0 || reqCount > rateLimiterMaxRequests) ? 0 : (rateLimiterMaxRequests - reqCount);
-                RateLimitItem current = new RateLimitItem(rateLimiter.getPolicyName(), remaining);
-                httpServletResp.addHeader(HEADER_RATE_LIMIT, current.toString());
-            }
-        }
-
-<<<<<<< HEAD
-        if (reqCount > rateLimiterMaxRequests) {
-            log.warn(sm.getString("rateLimitFilter.maxRequestsExceeded", filterName, Integer.valueOf(reqCount), identifier,
-                    Integer.valueOf(rateLimiterMaxRequests), Integer.valueOf(rateLimiterDuration)));
-=======
+        if (reqCount > rateLimiter.getRequests()) {
+
             log.warn(sm.getString("rateLimitFilter.maxRequestsExceeded", filterName, Integer.valueOf(reqCount), ipAddr,
                     Integer.valueOf(rateLimiter.getRequests()), Integer.valueOf(rateLimiter.getDuration())));
->>>>>>> 7dbe0992
 
             if (enforce) {
-                httpServletResp.sendError(statusCode, statusMessage);
+                ((HttpServletResponse) response).sendError(statusCode, statusMessage);
                 return;
             }
         }
