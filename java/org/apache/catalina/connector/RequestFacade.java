/*
 * Licensed to the Apache Software Foundation (ASF) under one or more
 * contributor license agreements.  See the NOTICE file distributed with
 * this work for additional information regarding copyright ownership.
 * The ASF licenses this file to You under the Apache License, Version 2.0
 * (the "License"); you may not use this file except in compliance with
 * the License.  You may obtain a copy of the License at
 *
 *      http://www.apache.org/licenses/LICENSE-2.0
 *
 * Unless required by applicable law or agreed to in writing, software
 * distributed under the License is distributed on an "AS IS" BASIS,
 * WITHOUT WARRANTIES OR CONDITIONS OF ANY KIND, either express or implied.
 * See the License for the specific language governing permissions and
 * limitations under the License.
 */
package org.apache.catalina.connector;

import java.io.BufferedReader;
import java.io.IOException;
import java.nio.charset.Charset;
import java.util.Collection;
import java.util.Enumeration;
import java.util.Locale;
import java.util.Map;

import jakarta.servlet.AsyncContext;
import jakarta.servlet.DispatcherType;
import jakarta.servlet.RequestDispatcher;
import jakarta.servlet.ServletConnection;
import jakarta.servlet.ServletContext;
import jakarta.servlet.ServletException;
import jakarta.servlet.ServletInputStream;
import jakarta.servlet.ServletRequest;
import jakarta.servlet.ServletResponse;
import jakarta.servlet.http.Cookie;
import jakarta.servlet.http.HttpServletMapping;
import jakarta.servlet.http.HttpServletRequest;
import jakarta.servlet.http.HttpServletResponse;
import jakarta.servlet.http.HttpSession;
import jakarta.servlet.http.HttpUpgradeHandler;
import jakarta.servlet.http.Part;

import org.apache.tomcat.util.res.StringManager;

/**
 * Facade class that wraps a Coyote request object. All methods are delegated to the wrapped request.
 *
 * @author Craig R. McClanahan
 * @author Remy Maucherat
 */
public class RequestFacade implements HttpServletRequest {


    private static final StringManager sm = StringManager.getManager(RequestFacade.class);


    /**
     * The wrapped request.
     */
    protected Request request = null;


    /**
     * Construct a wrapper for the specified request.
     *
     * @param request The request to be wrapped
     */
    public RequestFacade(Request request) {
        this.request = request;
    }


<<<<<<< HEAD
=======
    // ----------------------------------------------------- Instance Variables


    /**
     * The wrapped request.
     */
    protected Request request = null;


    /**
     * The string manager for this package.
     */
    protected static final StringManager sm = StringManager.getManager(RequestFacade.class);


    // --------------------------------------------------------- Public Methods

    /**
     * @return the <code>Request</code> for which this object
     * is the facade.
     */
    public Request getRequest() {
        return request;
    }

>>>>>>> aef29eec
    /**
     * Clear facade.
     */
    public void clear() {
        request = null;
    }


    /**
     * Prevent cloning the facade.
     */
    @Override
    protected Object clone() throws CloneNotSupportedException {
        throw new CloneNotSupportedException();
    }


    // ------------------------------------------------- ServletRequest Methods

    @Override
    public Object getAttribute(String name) {
        checkFacade();
        return request.getAttribute(name);
    }


    @Override
    public Enumeration<String> getAttributeNames() {
        checkFacade();
        return request.getAttributeNames();
    }


    @Override
    public String getCharacterEncoding() {
        checkFacade();
        return request.getCharacterEncoding();
    }


    @Override
    public void setCharacterEncoding(String encoding) throws java.io.UnsupportedEncodingException {
        checkFacade();
        request.setCharacterEncoding(encoding);
    }


    @Override
    public void setCharacterEncoding(Charset encoding) {
        checkFacade();
        request.setCharacterEncoding(encoding);
    }


    @Override
    public int getContentLength() {
        checkFacade();
        return request.getContentLength();
    }


    @Override
    public String getContentType() {
        checkFacade();
        return request.getContentType();
    }


    @Override
    public ServletInputStream getInputStream() throws IOException {
        checkFacade();
        return request.getInputStream();
    }


    @Override
    public String getParameter(String name) {
        checkFacade();
        return request.getParameter(name);
    }


    @Override
    public Enumeration<String> getParameterNames() {
        checkFacade();
        return request.getParameterNames();
    }


    @Override
    public String[] getParameterValues(String name) {
        checkFacade();
        return request.getParameterValues(name);
    }


    @Override
    public Map<String,String[]> getParameterMap() {
        checkFacade();
        return request.getParameterMap();
    }


    @Override
    public String getProtocol() {
        checkFacade();
        return request.getProtocol();
    }


    @Override
    public String getScheme() {
        checkFacade();
        return request.getScheme();
    }


    @Override
    public String getServerName() {
        checkFacade();
        return request.getServerName();
    }


    @Override
    public int getServerPort() {
        checkFacade();
        return request.getServerPort();
    }


    @Override
    public BufferedReader getReader() throws IOException {
        checkFacade();
        return request.getReader();
    }


    @Override
    public String getRemoteAddr() {
        checkFacade();
        return request.getRemoteAddr();
    }


    @Override
    public String getRemoteHost() {
        checkFacade();
        return request.getRemoteHost();
    }


    @Override
    public void setAttribute(String name, Object o) {
        checkFacade();
        request.setAttribute(name, o);
    }


    @Override
    public void removeAttribute(String name) {
        checkFacade();
        request.removeAttribute(name);
    }


    @Override
    public Locale getLocale() {
        checkFacade();
        return request.getLocale();
    }


    @Override
    public Enumeration<Locale> getLocales() {
        checkFacade();
        return request.getLocales();
    }


    @Override
    public boolean isSecure() {
        checkFacade();
        return request.isSecure();
    }


    @Override
    public RequestDispatcher getRequestDispatcher(String path) {
        checkFacade();
        return request.getRequestDispatcher(path);
    }

    @Override
    public String getAuthType() {
        checkFacade();
        return request.getAuthType();
    }


    @Override
    public Cookie[] getCookies() {
        checkFacade();
        return request.getCookies();
    }


    @Override
    public long getDateHeader(String name) {
        checkFacade();
        return request.getDateHeader(name);
    }


    @Override
    public String getHeader(String name) {
        checkFacade();
        return request.getHeader(name);
    }


    @Override
    public Enumeration<String> getHeaders(String name) {
        checkFacade();
        return request.getHeaders(name);
    }


    @Override
    public Enumeration<String> getHeaderNames() {
        checkFacade();
        return request.getHeaderNames();
    }


    @Override
    public int getIntHeader(String name) {
        checkFacade();
        return request.getIntHeader(name);
    }


    @Override
    public HttpServletMapping getHttpServletMapping() {
        checkFacade();
        return request.getHttpServletMapping();
    }


    @Override
    public String getMethod() {
        checkFacade();
        return request.getMethod();
    }


    @Override
    public String getPathInfo() {
        checkFacade();
        return request.getPathInfo();
    }


    @Override
    public String getPathTranslated() {
        checkFacade();
        return request.getPathTranslated();
    }


    @Override
    public String getContextPath() {
        checkFacade();
        return request.getContextPath();
    }


    @Override
    public String getQueryString() {
        checkFacade();
        return request.getQueryString();
    }


    @Override
    public String getRemoteUser() {
        checkFacade();
        return request.getRemoteUser();
    }


    @Override
    public boolean isUserInRole(String role) {
        checkFacade();
        return request.isUserInRole(role);
    }


    @Override
    public java.security.Principal getUserPrincipal() {
        checkFacade();
        return request.getUserPrincipal();
    }


    @Override
    public String getRequestedSessionId() {
        checkFacade();
        return request.getRequestedSessionId();
    }


    @Override
    public String getRequestURI() {
        checkFacade();
        return request.getRequestURI();
    }


    @Override
    public StringBuffer getRequestURL() {
        checkFacade();
        return request.getRequestURL();
    }


    @Override
    public String getServletPath() {
        checkFacade();
        return request.getServletPath();
    }


    @Override
    public HttpSession getSession(boolean create) {
        checkFacade();
        return request.getSession(create);
    }

    @Override
    public HttpSession getSession() {
        return getSession(true);
    }

    @Override
    public String changeSessionId() {
        checkFacade();
        return request.changeSessionId();
    }

    @Override
    public boolean isRequestedSessionIdValid() {
        checkFacade();
        return request.isRequestedSessionIdValid();
    }


    @Override
    public boolean isRequestedSessionIdFromCookie() {
        checkFacade();
        return request.isRequestedSessionIdFromCookie();
    }


    @Override
    public boolean isRequestedSessionIdFromURL() {
        checkFacade();
        return request.isRequestedSessionIdFromURL();
    }


    @Override
    public String getLocalAddr() {
        checkFacade();
        return request.getLocalAddr();
    }


    @Override
    public String getLocalName() {
        checkFacade();
        return request.getLocalName();
    }


    @Override
    public int getLocalPort() {
        checkFacade();
        return request.getLocalPort();
    }


    @Override
    public int getRemotePort() {
        checkFacade();
        return request.getRemotePort();
    }


    @Override
    public ServletContext getServletContext() {
        checkFacade();
        return request.getServletContext();
    }


    @Override
    public AsyncContext startAsync() throws IllegalStateException {
        checkFacade();
        return request.startAsync();
    }


    @Override
    public AsyncContext startAsync(ServletRequest request, ServletResponse response) throws IllegalStateException {
        checkFacade();
        return this.request.startAsync(request, response);
    }


    @Override
    public boolean isAsyncStarted() {
        checkFacade();
        return request.isAsyncStarted();
    }


    @Override
    public boolean isAsyncSupported() {
        checkFacade();
        return request.isAsyncSupported();
    }


    @Override
    public AsyncContext getAsyncContext() {
        checkFacade();
        return request.getAsyncContext();
    }


    @Override
    public DispatcherType getDispatcherType() {
        checkFacade();
        return request.getDispatcherType();
    }


    @Override
    public boolean authenticate(HttpServletResponse response) throws IOException, ServletException {
        checkFacade();
        return request.authenticate(response);
    }

    @Override
    public void login(String username, String password) throws ServletException {
        checkFacade();
        request.login(username, password);
    }

    @Override
    public void logout() throws ServletException {
        checkFacade();
        request.logout();
    }

    @Override
    public Collection<Part> getParts() throws IllegalStateException, IOException, ServletException {
        checkFacade();
        return request.getParts();
    }


    @Override
    public Part getPart(String name) throws IllegalStateException, IOException, ServletException {
        checkFacade();
        return request.getPart(name);
    }


    public boolean getAllowTrace() {
        checkFacade();
        return request.getConnector().getAllowTrace();
    }


    @Override
    public long getContentLengthLong() {
        checkFacade();
        return request.getContentLengthLong();
    }


    @Override
    public <T extends HttpUpgradeHandler> T upgrade(Class<T> httpUpgradeHandlerClass)
            throws IOException, ServletException {
        checkFacade();
        return request.upgrade(httpUpgradeHandlerClass);
    }


    @Override
    public boolean isTrailerFieldsReady() {
        checkFacade();
        return request.isTrailerFieldsReady();
    }


    @Override
    public Map<String,String> getTrailerFields() {
        checkFacade();
        return request.getTrailerFields();
    }


    @Override
    public String getRequestId() {
        checkFacade();
        return request.getRequestId();
    }


    @Override
    public String getProtocolRequestId() {
        checkFacade();
        return request.getProtocolRequestId();
    }


    @Override
    public ServletConnection getServletConnection() {
        checkFacade();
        return request.getServletConnection();
    }


    private void checkFacade() {
        if (request == null) {
            throw new IllegalStateException(sm.getString("requestFacade.nullRequest"));
        }
    }
}<|MERGE_RESOLUTION|>--- conflicted
+++ resolved
@@ -70,26 +70,6 @@
         this.request = request;
     }
 
-
-<<<<<<< HEAD
-=======
-    // ----------------------------------------------------- Instance Variables
-
-
-    /**
-     * The wrapped request.
-     */
-    protected Request request = null;
-
-
-    /**
-     * The string manager for this package.
-     */
-    protected static final StringManager sm = StringManager.getManager(RequestFacade.class);
-
-
-    // --------------------------------------------------------- Public Methods
-
     /**
      * @return the <code>Request</code> for which this object
      * is the facade.
@@ -98,7 +78,6 @@
         return request;
     }
 
->>>>>>> aef29eec
     /**
      * Clear facade.
      */
