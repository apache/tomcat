--- conflicted
+++ resolved
@@ -318,15 +318,11 @@
 
         listings = Boolean.parseBoolean(getServletConfig().getInitParameter("listings"));
 
-<<<<<<< HEAD
         if (getServletConfig().getInitParameter("dirRedirectUse301") != null)
             dirRedirectUse301 = Boolean.parseBoolean(getServletConfig().getInitParameter("dirRedirectUse301"));
         }
 
         if (getServletConfig().getInitParameter("readonly") != null)
-=======
-        if (getServletConfig().getInitParameter("readonly") != null) {
->>>>>>> 16ea76a3
             readOnly = Boolean.parseBoolean(getServletConfig().getInitParameter("readonly"));
         }
 
