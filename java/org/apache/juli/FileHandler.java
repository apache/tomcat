/*
 * Licensed to the Apache Software Foundation (ASF) under one or more
 * contributor license agreements.  See the NOTICE file distributed with
 * this work for additional information regarding copyright ownership.
 * The ASF licenses this file to You under the Apache License, Version 2.0
 * (the "License"); you may not use this file except in compliance with
 * the License.  You may obtain a copy of the License at
 *
 *      http://www.apache.org/licenses/LICENSE-2.0
 *
 * Unless required by applicable law or agreed to in writing, software
 * distributed under the License is distributed on an "AS IS" BASIS,
 * WITHOUT WARRANTIES OR CONDITIONS OF ANY KIND, either express or implied.
 * See the License for the specific language governing permissions and
 * limitations under the License.
 */


package org.apache.juli;

import java.io.*;
import java.nio.file.DirectoryStream;
import java.nio.file.Files;
import java.nio.file.Path;
import java.sql.Timestamp;
import java.time.DateTimeException;
import java.time.LocalDate;
import java.time.format.DateTimeFormatter;
import java.time.temporal.ChronoUnit;
import java.util.concurrent.BlockingQueue;
import java.util.concurrent.LinkedBlockingQueue;
import java.util.concurrent.locks.ReadWriteLock;
import java.util.concurrent.locks.ReentrantReadWriteLock;
import java.util.logging.*;
import java.util.regex.Pattern;

/**
 * Implementation of <b>Handler</b> that appends log messages to a file
 * named {prefix}{date}{suffix} in a configured directory.
 *
 * <p>The following configuration properties are available:</p>
 *
 * <ul>
 * <li><code>directory</code> - The directory where to create the log file.
 * If the path is not absolute, it is relative to the current working
 * directory of the application. The Apache Tomcat configuration files usually
 * specify an absolute path for this property,
 * <code>${catalina.base}/logs</code>
 * Default value: <code>logs</code></li>
 * <li><code>rotatable</code> - If <code>true</code>, the log file will be
 * rotated on the first write past midnight and the filename will be
 * <code>{prefix}{date}{suffix}</code>, where date is yyyy-MM-dd. If <code>false</code>,
 * the file will not be rotated and the filename will be <code>{prefix}{suffix}</code>.
 * Default value: <code>true</code></li>
 * <li><code>prefix</code> - The leading part of the log file name.
 * Default value: <code>juli.</code></li>
 * <li><code>suffix</code> - The trailing part of the log file name. Default value: <code>.log</code></li>
 * <li><code>bufferSize</code> - Configures buffering. The value of <code>0</code>
 * uses system default buffering (typically an 8K buffer will be used). A
 * value of <code>&lt;0</code> forces a writer flush upon each log write. A
 * value <code>&gt;0</code> uses a BufferedOutputStream with the defined
 * value but note that the system default buffering will also be
 * applied. Default value: <code>-1</code></li>
 * <li><code>encoding</code> - Character set used by the log file. Default value:
 * empty string, which means to use the system default character set.</li>
 * <li><code>level</code> - The level threshold for this Handler. See the
 * <code>java.util.logging.Level</code> class for the possible levels.
 * Default value: <code>ALL</code></li>
 * <li><code>filter</code> - The <code>java.util.logging.Filter</code>
 * implementation class name for this Handler. Default value: unset</li>
 * <li><code>formatter</code> - The <code>java.util.logging.Formatter</code>
 * implementation class name for this Handler. Default value:
 * <code>java.util.logging.SimpleFormatter</code></li>
 * <li><code>maxDays</code> - The maximum number of days to keep the log
 * files. If the specified value is <code>&lt;=0</code> then the log files
 * will be kept on the file system forever, otherwise they will be kept the
 * specified maximum days. Default value: <code>-1</code>.</li>
 * </ul>
 */
public class FileHandler extends Handler {

    public static final int DEFAULT_MAX_DAYS = -1;
    public static final int DEFAULT_BUFFER_SIZE = -1;

<<<<<<< HEAD
    private static volatile ExecutorService DELETE_FILES_SERVICE;


=======
    private static final AsyncTaskExecutor DELETE_FILES_SERVICE = new AsyncTaskExecutor();
>>>>>>> fe509883
    // ------------------------------------------------------------ Constructor


    public FileHandler() {
        this(null, null, null);
    }


    public FileHandler(String directory, String prefix, String suffix) {
        this(directory, prefix, suffix, null);
    }


    public FileHandler(String directory, String prefix, String suffix, Integer maxDays) {
        this(directory, prefix, suffix, maxDays, null, null);
    }


    public FileHandler(String directory, String prefix, String suffix, Integer maxDays,
                       Boolean rotatable, Integer bufferSize) {
        this.directory = directory;
        this.prefix = prefix;
        this.suffix = suffix;
        this.maxDays = maxDays;
        this.rotatable = rotatable;
        this.bufferSize = bufferSize;
        configure();
<<<<<<< HEAD
        initExecutor();
        clean();
    }


    /**
     * lazy init executor to avoid class `ThreadPoolExecutor` loaded earlier than `java agent` start.
     */
    private static synchronized void initExecutor() {
        if (null == DELETE_FILES_SERVICE) {
            DELETE_FILES_SERVICE = Executors.newSingleThreadExecutor(new ThreadFactory() {
                private static final String NAME_PREFIX = "FileHandlerLogFilesCleaner-";
                private final boolean isSecurityEnabled;
                private final ThreadGroup group;
                private final AtomicInteger threadNumber = new AtomicInteger(1);

                {
                    SecurityManager s = System.getSecurityManager();
                    if (s == null) {
                        this.isSecurityEnabled = false;
                        this.group = Thread.currentThread().getThreadGroup();
                    } else {
                        this.isSecurityEnabled = true;
                        this.group = s.getThreadGroup();
                    }
                }

                @Override
                public Thread newThread(Runnable r) {
                    ClassLoader loader = Thread.currentThread().getContextClassLoader();
                    try {
                        // Threads should not be created by the webapp classloader
                        if (isSecurityEnabled) {
                            AccessController.doPrivileged((PrivilegedAction<Void>) () -> {
                                Thread.currentThread()
                                        .setContextClassLoader(getClass().getClassLoader());
                                return null;
                            });
                        } else {
                            Thread.currentThread()
                                    .setContextClassLoader(getClass().getClassLoader());
                        }
                        Thread t = new Thread(group, r,
                                NAME_PREFIX + threadNumber.getAndIncrement());
                        t.setDaemon(true);
                        return t;
                    } finally {
                        if (isSecurityEnabled) {
                            AccessController.doPrivileged((PrivilegedAction<Void>) () -> {
                                Thread.currentThread().setContextClassLoader(loader);
                                return null;
                            });
                        } else {
                            Thread.currentThread().setContextClassLoader(loader);
                        }
                    }
                }
            });
        }
=======
        clean();
>>>>>>> fe509883
    }

    // ----------------------------------------------------- Instance Variables


    /**
     * The as-of date for the currently open log file, or null if there is no
     * open log file.
     */
    private volatile String date = null;


    /**
     * The directory in which log files are created.
     */
    private String directory;


    /**
     * The prefix that is added to log file filenames.
     */
    private String prefix;


    /**
     * The suffix that is added to log file filenames.
     */
    private String suffix;


    /**
     * Determines whether the log file is rotatable
     */
    private Boolean rotatable;


    /**
     * Maximum number of days to keep the log files
     */
    private Integer maxDays;


    /**
     * The PrintWriter to which we are currently logging, if any.
     */
    private volatile PrintWriter writer = null;


    /**
     * Lock used to control access to the writer.
     */
    protected final ReadWriteLock writerLock = new ReentrantReadWriteLock();


    /**
     * Log buffer size.
     */
    private Integer bufferSize;


    /**
     * Represents a file name pattern of type {prefix}{date}{suffix}.
     * The date is YYYY-MM-DD
     */
    private Pattern pattern;


    // --------------------------------------------------------- Public Methods


    /**
     * Format and publish a <code>LogRecord</code>.
     *
     * @param record description of the log event
     */
    @Override
    public void publish(LogRecord record) {

        if (!isLoggable(record)) {
            return;
        }

        final String tsDate;
        if (rotatable.booleanValue()) {
            // Construct the timestamp we will use
            Timestamp ts = new Timestamp(System.currentTimeMillis());
            tsDate = ts.toString().substring(0, 10);
        } else {
            tsDate = "";
        }

        writerLock.readLock().lock();
        try {
            // If the date has changed, switch log files
            if (!tsDate.equals(date)) {
                // Upgrade to writeLock before we switch
                writerLock.readLock().unlock();
                writerLock.writeLock().lock();
                try {
                    // Make sure another thread hasn't already done this
                    if (!tsDate.equals(date)) {
                        closeWriter();
                        date = tsDate;
                        openWriter();
                        clean();
                    }
                } finally {
                    // Downgrade to read-lock. This ensures the writer remains valid
                    // until the log message is written
                    writerLock.readLock().lock();
                    writerLock.writeLock().unlock();
                }
            }

            String result = null;
            try {
                result = getFormatter().format(record);
            } catch (Exception e) {
                reportError(null, e, ErrorManager.FORMAT_FAILURE);
                return;
            }

            try {
                if (writer != null) {
                    writer.write(result);
                    if (bufferSize.intValue() < 0) {
                        writer.flush();
                    }
                } else {
                    reportError("FileHandler is closed or not yet initialized, unable to log ["
                            + result + "]", null, ErrorManager.WRITE_FAILURE);
                }
            } catch (Exception e) {
                reportError(null, e, ErrorManager.WRITE_FAILURE);
            }
        } finally {
            writerLock.readLock().unlock();
        }
    }


    // -------------------------------------------------------- Private Methods


    /**
     * Close the currently open log file (if any).
     */
    @Override
    public void close() {
        closeWriter();
    }

    protected void closeWriter() {

        writerLock.writeLock().lock();
        try {
            if (writer == null) {
                return;
            }
            writer.write(getFormatter().getTail(this));
            writer.flush();
            writer.close();
            writer = null;
            date = null;
        } catch (Exception e) {
            reportError(null, e, ErrorManager.CLOSE_FAILURE);
        } finally {
            writerLock.writeLock().unlock();
        }
    }


    /**
     * Flush the writer.
     */
    @Override
    public void flush() {

        writerLock.readLock().lock();
        try {
            if (writer == null) {
                return;
            }
            writer.flush();
        } catch (Exception e) {
            reportError(null, e, ErrorManager.FLUSH_FAILURE);
        } finally {
            writerLock.readLock().unlock();
        }

    }


    /**
     * Configure from <code>LogManager</code> properties.
     */
    private void configure() {

        String className = this.getClass().getName(); //allow classes to override

        ClassLoader cl = Thread.currentThread().getContextClassLoader();

        // Retrieve configuration of logging file name
        if (rotatable == null) {
            rotatable = Boolean.valueOf(getProperty(className + ".rotatable", "true"));
        }
        if (directory == null) {
            directory = getProperty(className + ".directory", "logs");
        }
        if (prefix == null) {
            prefix = getProperty(className + ".prefix", "juli.");
        }
        if (suffix == null) {
            suffix = getProperty(className + ".suffix", ".log");
        }

        // https://bz.apache.org/bugzilla/show_bug.cgi?id=61232
        boolean shouldCheckForRedundantSeparator =
                !rotatable.booleanValue() && !prefix.isEmpty() && !suffix.isEmpty();
        // assuming separator is just one char, if there are use cases with
        // more, the notion of separator might be introduced
        if (shouldCheckForRedundantSeparator &&
                (prefix.charAt(prefix.length() - 1) == suffix.charAt(0))) {
            suffix = suffix.substring(1);
        }

        pattern = Pattern.compile("^(" + Pattern.quote(prefix) + ")\\d{4}-\\d{1,2}-\\d{1,2}("
                + Pattern.quote(suffix) + ")$");

        if (maxDays == null) {
            String sMaxDays = getProperty(className + ".maxDays", String.valueOf(DEFAULT_MAX_DAYS));
            try {
                maxDays = Integer.valueOf(sMaxDays);
            } catch (NumberFormatException ignore) {
                maxDays = Integer.valueOf(DEFAULT_MAX_DAYS);
            }
        }

        if (bufferSize == null) {
            String sBufferSize = getProperty(className + ".bufferSize",
                    String.valueOf(DEFAULT_BUFFER_SIZE));
            try {
                bufferSize = Integer.valueOf(sBufferSize);
            } catch (NumberFormatException ignore) {
                bufferSize = Integer.valueOf(DEFAULT_BUFFER_SIZE);
            }
        }

        // Get encoding for the logging file
        String encoding = getProperty(className + ".encoding", null);
        if (encoding != null && encoding.length() > 0) {
            try {
                setEncoding(encoding);
            } catch (UnsupportedEncodingException ex) {
                // Ignore
            }
        }

        // Get logging level for the handler
        setLevel(Level.parse(getProperty(className + ".level", "" + Level.ALL)));

        // Get filter configuration
        String filterName = getProperty(className + ".filter", null);
        if (filterName != null) {
            try {
                setFilter((Filter) cl.loadClass(filterName).getConstructor().newInstance());
            } catch (Exception e) {
                // Ignore
            }
        }

        // Set formatter
        String formatterName = getProperty(className + ".formatter", null);
        if (formatterName != null) {
            try {
                setFormatter((Formatter) cl.loadClass(
                        formatterName).getConstructor().newInstance());
            } catch (Exception e) {
                // Ignore and fallback to defaults
                setFormatter(new OneLineFormatter());
            }
        } else {
            setFormatter(new OneLineFormatter());
        }

        // Set error manager
        setErrorManager(new ErrorManager());
    }


    private String getProperty(String name, String defaultValue) {
        String value = LogManager.getLogManager().getProperty(name);
        if (value == null) {
            value = defaultValue;
        } else {
            value = value.trim();
        }
        return value;
    }


    /**
     * Open the new log file for the date specified by <code>date</code>.
     */
    public void open() {
        openWriter();
    }

    protected void openWriter() {

        // Create the directory if necessary
        File dir = new File(directory);
        if (!dir.mkdirs() && !dir.isDirectory()) {
            reportError("Unable to create [" + dir + "]", null, ErrorManager.OPEN_FAILURE);
            writer = null;
            return;
        }

        // Open the current log file
        writerLock.writeLock().lock();
        FileOutputStream fos = null;
        OutputStream os = null;
        try {
            File pathname = new File(dir.getAbsoluteFile(), prefix
                    + (rotatable.booleanValue() ? date : "") + suffix);
            File parent = pathname.getParentFile();
            if (!parent.mkdirs() && !parent.isDirectory()) {
                reportError("Unable to create [" + parent + "]", null, ErrorManager.OPEN_FAILURE);
                writer = null;
                return;
            }
            String encoding = getEncoding();
            fos = new FileOutputStream(pathname, true);
            os = bufferSize.intValue() > 0 ? new BufferedOutputStream(fos, bufferSize.intValue()) : fos;
            writer = new PrintWriter(
                    (encoding != null) ? new OutputStreamWriter(os, encoding)
                            : new OutputStreamWriter(os), false);
            writer.write(getFormatter().getHead(this));
        } catch (Exception e) {
            reportError(null, e, ErrorManager.OPEN_FAILURE);
            writer = null;
            if (fos != null) {
                try {
                    fos.close();
                } catch (IOException e1) {
                    // Ignore
                }
            }
            if (os != null) {
                try {
                    os.close();
                } catch (IOException e1) {
                    // Ignore
                }
            }
        } finally {
            writerLock.writeLock().unlock();
        }
    }

    private void clean() {
        if (maxDays.intValue() <= 0) {
            return;
        }
        DELETE_FILES_SERVICE.submit(() -> {
            try (DirectoryStream<Path> files = streamFilesForDelete()) {
                for (Path file : files) {
                    Files.delete(file);
                }
            } catch (IOException e) {
                reportError("Unable to delete log files older than [" + maxDays + "] days", null,
                        ErrorManager.GENERIC_FAILURE);
            }
        });
    }

    private DirectoryStream<Path> streamFilesForDelete() throws IOException {
        LocalDate maxDaysOffset = LocalDate.now().minus(maxDays.intValue(), ChronoUnit.DAYS);
        return Files.newDirectoryStream(new File(directory).toPath(), path -> {
            boolean result = false;
            String date = obtainDateFromPath(path);
            if (date != null) {
                try {
                    LocalDate dateFromFile = LocalDate.from(DateTimeFormatter.ISO_LOCAL_DATE.parse(date));
                    result = dateFromFile.isBefore(maxDaysOffset);
                } catch (DateTimeException e) {
                    // no-op
                }
            }
            return result;
        });
    }

    private String obtainDateFromPath(Path path) {
        Path fileName = path.getFileName();
        if (fileName == null) {
            return null;
        }
        String date = fileName.toString();
        if (pattern.matcher(date).matches()) {
            date = date.substring(prefix.length());
            return date.substring(0, date.length() - suffix.length());
        } else {
            return null;
        }
    }


    static class AsyncTaskExecutor {

        private Thread thread;
        private BlockingQueue<Runnable> tasks;

        AsyncTaskExecutor() {
            this.tasks = new LinkedBlockingQueue<>();
            this.thread = new Thread(() -> {
                try {
                    this.tasks.take().run();
                } catch (Exception e) {
                    System.err.println("take task failed");
                    e.printStackTrace();
                }
            });
            this.thread.setName("tomcat-async-delete-file");
            this.thread.start();
        }

        void submit(Runnable r) {
            try {
                this.tasks.put(r);
            } catch (InterruptedException e) {
                System.err.println("put task failed");
                e.printStackTrace();
            }
        }
    }
}<|MERGE_RESOLUTION|>--- conflicted
+++ resolved
@@ -82,13 +82,7 @@
     public static final int DEFAULT_MAX_DAYS = -1;
     public static final int DEFAULT_BUFFER_SIZE = -1;
 
-<<<<<<< HEAD
-    private static volatile ExecutorService DELETE_FILES_SERVICE;
-
-
-=======
     private static final AsyncTaskExecutor DELETE_FILES_SERVICE = new AsyncTaskExecutor();
->>>>>>> fe509883
     // ------------------------------------------------------------ Constructor
 
 
@@ -116,69 +110,7 @@
         this.rotatable = rotatable;
         this.bufferSize = bufferSize;
         configure();
-<<<<<<< HEAD
-        initExecutor();
         clean();
-    }
-
-
-    /**
-     * lazy init executor to avoid class `ThreadPoolExecutor` loaded earlier than `java agent` start.
-     */
-    private static synchronized void initExecutor() {
-        if (null == DELETE_FILES_SERVICE) {
-            DELETE_FILES_SERVICE = Executors.newSingleThreadExecutor(new ThreadFactory() {
-                private static final String NAME_PREFIX = "FileHandlerLogFilesCleaner-";
-                private final boolean isSecurityEnabled;
-                private final ThreadGroup group;
-                private final AtomicInteger threadNumber = new AtomicInteger(1);
-
-                {
-                    SecurityManager s = System.getSecurityManager();
-                    if (s == null) {
-                        this.isSecurityEnabled = false;
-                        this.group = Thread.currentThread().getThreadGroup();
-                    } else {
-                        this.isSecurityEnabled = true;
-                        this.group = s.getThreadGroup();
-                    }
-                }
-
-                @Override
-                public Thread newThread(Runnable r) {
-                    ClassLoader loader = Thread.currentThread().getContextClassLoader();
-                    try {
-                        // Threads should not be created by the webapp classloader
-                        if (isSecurityEnabled) {
-                            AccessController.doPrivileged((PrivilegedAction<Void>) () -> {
-                                Thread.currentThread()
-                                        .setContextClassLoader(getClass().getClassLoader());
-                                return null;
-                            });
-                        } else {
-                            Thread.currentThread()
-                                    .setContextClassLoader(getClass().getClassLoader());
-                        }
-                        Thread t = new Thread(group, r,
-                                NAME_PREFIX + threadNumber.getAndIncrement());
-                        t.setDaemon(true);
-                        return t;
-                    } finally {
-                        if (isSecurityEnabled) {
-                            AccessController.doPrivileged((PrivilegedAction<Void>) () -> {
-                                Thread.currentThread().setContextClassLoader(loader);
-                                return null;
-                            });
-                        } else {
-                            Thread.currentThread().setContextClassLoader(loader);
-                        }
-                    }
-                }
-            });
-        }
-=======
-        clean();
->>>>>>> fe509883
     }
 
     // ----------------------------------------------------- Instance Variables
