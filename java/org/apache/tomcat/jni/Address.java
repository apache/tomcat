/*
 *  Licensed to the Apache Software Foundation (ASF) under one or more
 *  contributor license agreements.  See the NOTICE file distributed with
 *  this work for additional information regarding copyright ownership.
 *  The ASF licenses this file to You under the Apache License, Version 2.0
 *  (the "License"); you may not use this file except in compliance with
 *  the License.  You may obtain a copy of the License at
 *
 *      http://www.apache.org/licenses/LICENSE-2.0
 *
 *  Unless required by applicable law or agreed to in writing, software
 *  distributed under the License is distributed on an "AS IS" BASIS,
 *  WITHOUT WARRANTIES OR CONDITIONS OF ANY KIND, either express or implied.
 *  See the License for the specific language governing permissions and
 *  limitations under the License.
 */
package org.apache.tomcat.jni;

/** Address
 *
 * @author Mladen Turk
 *
 * @deprecated  The scope of the APR/Native Library will be reduced in Tomcat
 *              10.1.x / Tomcat Native 2.x onwards to only include those
 *              components required to provide OpenSSL integration with the NIO
 *              and NIO2 connectors.
 */
@Deprecated
public class Address {

    public static final String APR_ANYADDR = "0.0.0.0";
    /**
     * Fill the Sockaddr class from apr_sockaddr_t
     * @param info Sockaddr class to fill
     * @param sa Structure pointer
     * @return <code>true</code> if the operation was successful
     */
    public static native boolean fill(Sockaddr info, long sa);

    /**
     * Create the Sockaddr object from apr_sockaddr_t
     * @param sa Structure pointer
     * @return the socket address
     */
    public static native Sockaddr getInfo(long sa);

    /**
     * Create apr_sockaddr_t from hostname, address family, and port.
     * @param hostname The hostname or numeric address string to resolve/parse, the
<<<<<<< HEAD
     *                 path of the unix domain socket, or NULL to build an address
=======
     *                 path of the Unix Domain Socket, or NULL to build an address
>>>>>>> 9768ef82
     *                 that corresponds to 0.0.0.0 or ::
     * @param family The address family to use, or APR_UNSPEC if the system should
     *               decide.
     * @param port The port number.
     * @param flags Special processing flags:
     * <PRE>
     *       APR_IPV4_ADDR_OK          first query for IPv4 addresses; only look
     *                                 for IPv6 addresses if the first query failed;
     *                                 only valid if family is APR_UNSPEC and hostname
     *                                 isn't NULL; mutually exclusive with
     *                                 APR_IPV6_ADDR_OK
     *       APR_IPV6_ADDR_OK          first query for IPv6 addresses; only look
     *                                 for IPv4 addresses if the first query failed;
     *                                 only valid if family is APR_UNSPEC and hostname
     *                                 isn't NULL and APR_HAVE_IPV6; mutually exclusive
     *                                 with APR_IPV4_ADDR_OK
     * </PRE>
     * @param p The pool for the apr_sockaddr_t and associated storage.
     * @return The new apr_sockaddr_t.
     * @throws Exception Operation failed
     */
    public static native long info(String hostname, int family,
                                   int port, int flags, long p)
        throws Exception;
    /**
     * Look up the host name from an apr_sockaddr_t.
     * @param sa The apr_sockaddr_t.
     * @param flags Special processing flags.
     * @return The hostname.
     */
    public static native String getnameinfo(long sa, int flags);

    /**
     * Return the IP address (in numeric address string format) in
     * an APR socket address.  APR will allocate storage for the IP address
     * string from the pool of the apr_sockaddr_t.
     * @param sa The socket address to reference.
     * @return The IP address.
     */
    public static native String getip(long sa);

    /**
     * Given an apr_sockaddr_t and a service name, set the port for the service
     * @param sockaddr The apr_sockaddr_t that will have its port set
     * @param servname The name of the service you wish to use
     * @return APR status code.
     */
    public static native int getservbyname(long sockaddr, String servname);

    /**
     * Return an apr_sockaddr_t from an apr_socket_t
     * @param which Which interface do we want the apr_sockaddr_t for?
     * @param sock The socket to use
     * @return The returned apr_sockaddr_t.
     * @throws Exception An error occurred
     */
    public static native long get(int which, long sock)
        throws Exception;

    /**
     * See if the IP addresses in two APR socket addresses are
     * equivalent.  Appropriate logic is present for comparing
     * IPv4-mapped IPv6 addresses with IPv4 addresses.
     *
     * @param a One of the APR socket addresses.
     * @param b The other APR socket address.
     * @return <code>true</code> if the addresses are equal
     */
    public static native boolean equal(long a, long b);

}<|MERGE_RESOLUTION|>--- conflicted
+++ resolved
@@ -47,11 +47,7 @@
     /**
      * Create apr_sockaddr_t from hostname, address family, and port.
      * @param hostname The hostname or numeric address string to resolve/parse, the
-<<<<<<< HEAD
-     *                 path of the unix domain socket, or NULL to build an address
-=======
      *                 path of the Unix Domain Socket, or NULL to build an address
->>>>>>> 9768ef82
      *                 that corresponds to 0.0.0.0 or ::
      * @param family The address family to use, or APR_UNSPEC if the system should
      *               decide.
