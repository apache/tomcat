/*
 *  Licensed to the Apache Software Foundation (ASF) under one or more
 *  contributor license agreements.  See the NOTICE file distributed with
 *  this work for additional information regarding copyright ownership.
 *  The ASF licenses this file to You under the Apache License, Version 2.0
 *  (the "License"); you may not use this file except in compliance with
 *  the License.  You may obtain a copy of the License at
 *
 *      http://www.apache.org/licenses/LICENSE-2.0
 *
 *  Unless required by applicable law or agreed to in writing, software
 *  distributed under the License is distributed on an "AS IS" BASIS,
 *  WITHOUT WARRANTIES OR CONDITIONS OF ANY KIND, either express or implied.
 *  See the License for the specific language governing permissions and
 *  limitations under the License.
 */
package org.apache.coyote;

import java.lang.reflect.InvocationTargetException;
import java.util.concurrent.Executor;
import java.util.concurrent.ScheduledExecutorService;

import org.apache.tomcat.util.net.SSLHostConfig;

/**
 * Abstract the protocol implementation, including threading, etc. This is the main interface to be implemented by a
 * coyote protocol. Adapter is the main interface to be implemented by a coyote servlet container.
 *
 * @author Remy Maucherat
 * @author Costin Manolache
 *
 * @see Adapter
 */
public interface ProtocolHandler {

    /**
     * Return the adapter associated with the protocol handler.
     *
     * @return the adapter
     */
    Adapter getAdapter();


    /**
     * The adapter, used to call the connector.
     *
     * @param adapter The adapter to associate
     */
    void setAdapter(Adapter adapter);


    /**
     * The executor, provide access to the underlying thread pool.
     *
     * @return The executor used to process requests
     */
    Executor getExecutor();


    /**
     * Set the optional executor that will be used by the connector.
     *
     * @param executor the executor
     */
    void setExecutor(Executor executor);


    /**
     * Get the utility executor that should be used by the protocol handler.
     *
     * @return the executor
     */
    ScheduledExecutorService getUtilityExecutor();


    /**
     * Set the utility executor that should be used by the protocol handler.
     *
     * @param utilityExecutor the executor
     */
    void setUtilityExecutor(ScheduledExecutorService utilityExecutor);


    /**
     * Initialise the protocol.
     *
     * @throws Exception If the protocol handler fails to initialise
     */
    void init() throws Exception;


    /**
     * Start the protocol.
     *
     * @throws Exception If the protocol handler fails to start
     */
    void start() throws Exception;


    /**
     * Pause the protocol (optional).
     *
     * @throws Exception If the protocol handler fails to pause
     */
    void pause() throws Exception;


    /**
     * Resume the protocol (optional).
     *
     * @throws Exception If the protocol handler fails to resume
     */
    void resume() throws Exception;


    /**
     * Stop the protocol.
     *
     * @throws Exception If the protocol handler fails to stop
     */
    void stop() throws Exception;


    /**
     * Destroy the protocol (optional).
     *
     * @throws Exception If the protocol handler fails to destroy
     */
    void destroy() throws Exception;


    /**
     * Close the server socket (to prevent further connections) if the server socket was bound on {@link #start()}
     * (rather than on {@link #init()} but do not perform any further shutdown.
     */
    void closeServerSocketGraceful();


    /**
     * Wait for the client connections to the server to close gracefully. The method will return when all of the client
     * connections have closed or the method has been waiting for {@code waitTimeMillis}.
     *
     * @param waitMillis The maximum time to wait in milliseconds for the client connections to close.
     *
     * @return The wait time, if any remaining when the method returned
     */
    long awaitConnectionsClose(long waitMillis);


    /**
     * Does this ProtocolHandler support sendfile?
     *
     * @return <code>true</code> if this Protocol Handler supports sendfile, otherwise <code>false</code>
     */
    boolean isSendfileSupported();


    /**
     * Add a new SSL configuration for a virtual host.
     *
     * @param sslHostConfig the configuration
     */
    void addSslHostConfig(SSLHostConfig sslHostConfig);


    /**
     * Find all configured SSL virtual host configurations which will be used by SNI.
     *
     * @return the configurations
     */
    SSLHostConfig[] findSslHostConfigs();


    /**
     * Add a new protocol for used by HTTP/1.1 upgrade or ALPN.
     *
     * @param upgradeProtocol the protocol
     */
    void addUpgradeProtocol(UpgradeProtocol upgradeProtocol);


    /**
     * Return all configured upgrade protocols.
     *
     * @return the protocols
     */
    UpgradeProtocol[] findUpgradeProtocols();


    /**
     * Some protocols, like AJP, have a packet length that shouldn't be exceeded, and this can be used to adjust the
     * buffering used by the application layer.
     *
     * @return the desired buffer size, or -1 if not relevant
     */
    default int getDesiredBufferSize() {
        return -1;
    }


    /**
     * The default behavior is to identify connectors uniquely with address and port. However, certain connectors are
     * not using that and need some other identifier, which then can be used as a replacement.
     *
     * @return the id
     */
    default String getId() {
        return null;
    }


    /**
     * Create a new ProtocolHandler for the given protocol.
     *
     * @param protocol the protocol
     *
     * @return the newly instantiated protocol handler
     *
     * @throws ClassNotFoundException    Specified protocol was not found
     * @throws InstantiationException    Specified protocol could not be instantiated
     * @throws IllegalAccessException    Exception occurred
     * @throws IllegalArgumentException  Exception occurred
     * @throws InvocationTargetException Exception occurred
     * @throws NoSuchMethodException     Exception occurred
     * @throws SecurityException         Exception occurred
     */
<<<<<<< HEAD
    static ProtocolHandler create(String protocol)
            throws ClassNotFoundException, InstantiationException, IllegalAccessException,
            IllegalArgumentException, InvocationTargetException, NoSuchMethodException, SecurityException {
        if (protocol == null || "HTTP/1.1".equals(protocol)
                || org.apache.coyote.http11.Http11NioProtocol.class.getName().equals(protocol)) {
=======
    public static ProtocolHandler create(String protocol)
            throws ClassNotFoundException, InstantiationException, IllegalAccessException, IllegalArgumentException,
            InvocationTargetException, NoSuchMethodException, SecurityException {
        if (protocol == null || "HTTP/1.1".equals(protocol) ||
                org.apache.coyote.http11.Http11NioProtocol.class.getName().equals(protocol)) {
>>>>>>> 1b90313d
            return new org.apache.coyote.http11.Http11NioProtocol();
        } else if ("AJP/1.3".equals(protocol) ||
                org.apache.coyote.ajp.AjpNioProtocol.class.getName().equals(protocol)) {
            return new org.apache.coyote.ajp.AjpNioProtocol();
        } else {
            // Instantiate protocol handler
            Class<?> clazz = Class.forName(protocol);
            return (ProtocolHandler) clazz.getConstructor().newInstance();
        }
    }


}<|MERGE_RESOLUTION|>--- conflicted
+++ resolved
@@ -224,19 +224,11 @@
      * @throws NoSuchMethodException     Exception occurred
      * @throws SecurityException         Exception occurred
      */
-<<<<<<< HEAD
     static ProtocolHandler create(String protocol)
-            throws ClassNotFoundException, InstantiationException, IllegalAccessException,
-            IllegalArgumentException, InvocationTargetException, NoSuchMethodException, SecurityException {
-        if (protocol == null || "HTTP/1.1".equals(protocol)
-                || org.apache.coyote.http11.Http11NioProtocol.class.getName().equals(protocol)) {
-=======
-    public static ProtocolHandler create(String protocol)
             throws ClassNotFoundException, InstantiationException, IllegalAccessException, IllegalArgumentException,
             InvocationTargetException, NoSuchMethodException, SecurityException {
         if (protocol == null || "HTTP/1.1".equals(protocol) ||
                 org.apache.coyote.http11.Http11NioProtocol.class.getName().equals(protocol)) {
->>>>>>> 1b90313d
             return new org.apache.coyote.http11.Http11NioProtocol();
         } else if ("AJP/1.3".equals(protocol) ||
                 org.apache.coyote.ajp.AjpNioProtocol.class.getName().equals(protocol)) {
