/*
 * Licensed to the Apache Software Foundation (ASF) under one or more
 * contributor license agreements.  See the NOTICE file distributed with
 * this work for additional information regarding copyright ownership.
 * The ASF licenses this file to You under the Apache License, Version 2.0
 * (the "License"); you may not use this file except in compliance with
 * the License.  You may obtain a copy of the License at
 *
 *      http://www.apache.org/licenses/LICENSE-2.0
 *
 * Unless required by applicable law or agreed to in writing, software
 * distributed under the License is distributed on an "AS IS" BASIS,
 * WITHOUT WARRANTIES OR CONDITIONS OF ANY KIND, either express or implied.
 * See the License for the specific language governing permissions and
 * limitations under the License.
 */
package org.apache.tomcat.jdbc.pool.interceptor;

import java.text.SimpleDateFormat;
import java.util.ArrayList;
import java.util.Collections;
import java.util.Comparator;
import java.util.Locale;
import java.util.Map;
import java.util.TimeZone;
import java.util.concurrent.ConcurrentHashMap;

import javax.management.openmbean.CompositeDataSupport;
import javax.management.openmbean.CompositeType;
import javax.management.openmbean.OpenDataException;
import javax.management.openmbean.OpenType;
import javax.management.openmbean.SimpleType;

import org.apache.juli.logging.Log;
import org.apache.juli.logging.LogFactory;
import org.apache.tomcat.jdbc.pool.ConnectionPool;
import org.apache.tomcat.jdbc.pool.PoolProperties.InterceptorProperty;
import org.apache.tomcat.jdbc.pool.PooledConnection;

/**
 * Slow query report interceptor. Tracks timing of query executions.
 */
public class SlowQueryReport extends AbstractQueryReport  {
    //logger
    private static final Log log = LogFactory.getLog(SlowQueryReport.class);

    /**
     * we will be keeping track of query stats on a per pool basis
     */
    protected static final ConcurrentHashMap<String,ConcurrentHashMap<String,QueryStats>> perPoolStats =
            new ConcurrentHashMap<>();
    /**
     * the queries that are used for this interceptor.
     */
    protected volatile ConcurrentHashMap<String,QueryStats> queries = null;
    /**
     * Maximum number of queries we will be storing
     */
    protected int  maxQueries= 1000; //don't store more than this amount of queries

    /**
     * Flag to enable disable logging of slow queries
     */
    protected boolean logSlow = true;

    /**
     * Flag to enable disable logging of failed queries
     */
    protected boolean logFailed = false;

    /**
     * Sort QueryStats by last invocation time
     */
    protected final Comparator<QueryStats> queryStatsComparator = new QueryStatsComparator();

    /**
     * Returns the query stats for a given pool
     * @param poolname - the name of the pool we want to retrieve stats for
     * @return a hash map containing statistics for 0 to maxQueries
     */
    public static ConcurrentHashMap<String,QueryStats> getPoolStats(String poolname) {
        return perPoolStats.get(poolname);
    }

    /**
     * Creates a slow query report interceptor
     */
    public SlowQueryReport() {
        super();
    }

    public void setMaxQueries(int maxQueries) {
        this.maxQueries = maxQueries;
    }


    @Override
    protected String reportFailedQuery(String query, Object[] args, String name, long start, Throwable t) {
        String sql = super.reportFailedQuery(query, args, name, start, t);
        if (this.maxQueries > 0 ) {
            long now = System.currentTimeMillis();
            long delta = now - start;
            QueryStats qs = this.getQueryStats(sql);
            if (qs != null) {
                qs.failure(delta, now);
            }
            if (isLogFailed() && log.isWarnEnabled()) {
                log.warn("Failed Query Report SQL="+sql+"; time="+delta+" ms;");
            }
        }
        return sql;
    }

    @Override
    protected String reportQuery(String query, Object[] args, final String name, long start, long delta) {
        String sql = super.reportQuery(query, args, name, start, delta);
        if (this.maxQueries > 0 ) {
            QueryStats qs = this.getQueryStats(sql);
            if (qs != null) {
                qs.add(delta, start);
            }
        }
        return sql;
    }

    @Override
    protected String reportSlowQuery(String query, Object[] args, String name, long start, long delta) {
        String sql = super.reportSlowQuery(query, args, name, start, delta);
        if (this.maxQueries > 0 ) {
            QueryStats qs = this.getQueryStats(sql);
            if (qs != null) {
                qs.add(delta, start);
                if (isLogSlow() && log.isWarnEnabled()) {
                    log.warn("Slow Query Report SQL="+sql+"; time="+delta+" ms;");
                }
            }
        }
        return sql;
    }

    /**
     * invoked when the connection receives the close request
     * Not used for now.
     */
    @Override
    public void closeInvoked() {
        // NOOP
    }

    @Override
    public void prepareStatement(String sql, long time) {
        if (this.maxQueries > 0 ) {
            QueryStats qs = getQueryStats(sql);
            if (qs != null) {
                qs.prepare(time);
            }
        }
    }

    @Override
    public void prepareCall(String sql, long time) {
        if (this.maxQueries > 0 ) {
            QueryStats qs = getQueryStats(sql);
            if (qs != null) {
                qs.prepare(time);
            }
        }
    }

    @Override
    public void poolStarted(ConnectionPool pool) {
        super.poolStarted(pool);
        //see if we already created a map for this pool
        queries = perPoolStats.get(pool.getName());
        if (queries==null) {
            //create the map to hold our stats
            //however TODO we need to improve the eviction
            //selection
            queries = new ConcurrentHashMap<>();
            if (perPoolStats.putIfAbsent(pool.getName(), queries)!=null) {
                //there already was one
                queries = perPoolStats.get(pool.getName());
            }
        }
    }

    @Override
    public void poolClosed(ConnectionPool pool) {
        perPoolStats.remove(pool.getName());
        super.poolClosed(pool);
    }

    protected QueryStats getQueryStats(String sql) {
        if (sql==null) {
            sql = "";
        }
        ConcurrentHashMap<String,QueryStats> queries = SlowQueryReport.this.queries;
        if (queries==null) {
            if (log.isWarnEnabled()) {
                log.warn("Connection has already been closed or abandoned");
            }
            return null;
        }
        QueryStats qs = queries.get(sql);
        if (qs == null) {
            qs = new QueryStats(sql);
            if (queries.putIfAbsent(sql,qs)!=null) {
                qs = queries.get(sql);
            } else {
                //we added a new element, see if we need to remove the oldest
                if (queries.size() > maxQueries) {
                    removeOldest(queries);
                }
            }
        }
        return qs;
    }

    static class MiniQueryStats {
        public final QueryStats queryStats;
        public final long lastInvocation;

        public MiniQueryStats(QueryStats queryStats) {
            this.queryStats = queryStats;
            this.lastInvocation = queryStats.lastInvocation;
        }
    }

    static class MiniQueryStatsComparator implements Comparator<MiniQueryStats>
    {
        @Override
        public int compare(MiniQueryStats stats1, MiniQueryStats stats2) {
            return Long.compare(handleZero(stats1.lastInvocation),
                    handleZero(stats2.lastInvocation));
        }

        private static long handleZero(long value) {
            return value == 0 ? Long.MAX_VALUE : value;
        }
    }

    private MiniQueryStatsComparator miniQueryStatsComparator = new MiniQueryStatsComparator();

    /**
     * Sort QueryStats by last invocation time
     * @param queries The queries map
     */
    protected void removeOldest(ConcurrentHashMap<String,QueryStats> queries) {
        // Make a defensive deep-copy of the query stats list to prevent
        // concurrent changes to the lastModified member during list-sort
        ArrayList<MiniQueryStats> list = new ArrayList<>(queries.size());
        for(QueryStats stats : queries.values()) {
            list.add(new MiniQueryStats(stats));
        }
        int queryCount = list.size();

        Collections.sort(list, miniQueryStatsComparator);

        int removeIndex = 0;
<<<<<<< HEAD
        // Remove old queries until we have fewer than maxQueries or
        // run out of queries to remove. If there is high enough turnover
        // in the queries map, this one-time process may not remove enough
        // old queries. We will rely on this process running multiple
        // times to eventually reduce the query count back down to less
        // than the maxQueries count.
        while (queries.size() > maxQueries && removeIndex < queryCount) {
            MiniQueryStats mqs = list.get(removeIndex);
            // Check to see if the lastInvocation has been updated since we
            // took our snapshot. If the timestamps disagree, it means
            // that this item is no longer the oldest (and it likely now
            // one of the newest).
            if(mqs.lastInvocation == mqs.queryStats.lastInvocation) {
                String sql = mqs.queryStats.query;
                queries.remove(sql);
                if (log.isDebugEnabled()) {
                    log.debug("Removing slow query, capacity reached:"+sql);
                }
=======
        while (queries.size() > maxQueries) {
            String sql = list.get(removeIndex).getQuery();
            queries.remove(sql);
            if (log.isDebugEnabled()) {
                log.debug("Removing slow query, capacity reached:"+sql);
>>>>>>> 225c411e
            }
            removeIndex++;
        }
        if (queries.size() > maxQueries) {
            log.warn("removeOldest: unable to remove enough old queries; will try again next time");
        }
    }


    @Override
    public void reset(ConnectionPool parent, PooledConnection con) {
        super.reset(parent, con);
        if (parent!=null) {
            queries = perPoolStats.get(parent.getName());
        } else {
            queries = null;
        }
    }


    public boolean isLogSlow() {
        return logSlow;
    }

    public void setLogSlow(boolean logSlow) {
        this.logSlow = logSlow;
    }

    public boolean isLogFailed() {
        return logFailed;
    }

    public void setLogFailed(boolean logFailed) {
        this.logFailed = logFailed;
    }

    @Override
    public void setProperties(Map<String, InterceptorProperty> properties) {
        super.setProperties(properties);
        final String threshold = "threshold";
        final String maxqueries= "maxQueries";
        final String logslow = "logSlow";
        final String logfailed = "logFailed";
        InterceptorProperty p1 = properties.get(threshold);
        InterceptorProperty p2 = properties.get(maxqueries);
        InterceptorProperty p3 = properties.get(logslow);
        InterceptorProperty p4 = properties.get(logfailed);
        if (p1!=null) {
            setThreshold(Long.parseLong(p1.getValue()));
        }
        if (p2!=null) {
            setMaxQueries(Integer.parseInt(p2.getValue()));
        }
        if (p3!=null) {
            setLogSlow(Boolean.parseBoolean(p3.getValue()));
        }
        if (p4!=null) {
            setLogFailed(Boolean.parseBoolean(p4.getValue()));
        }
    }


    public static class QueryStats {
        static final String[] FIELD_NAMES = new String[] {
            "query",
            "nrOfInvocations",
            "maxInvocationTime",
            "maxInvocationDate",
            "minInvocationTime",
            "minInvocationDate",
            "totalInvocationTime",
            "failures",
            "prepareCount",
            "prepareTime",
            "lastInvocation"
        };

        static final  String[] FIELD_DESCRIPTIONS = new String[] {
            "The SQL query",
            "The number of query invocations, a call to executeXXX",
            "The longest time for this query in milliseconds",
            "The time and date for when the longest query took place",
            "The shortest time for this query in milliseconds",
            "The time and date for when the shortest query took place",
            "The total amount of milliseconds spent executing this query",
            "The number of failures for this query",
            "The number of times this query was prepared (prepareStatement/prepareCall)",
            "The total number of milliseconds spent preparing this query",
            "The date and time of the last invocation"
        };

        static final OpenType<?>[] FIELD_TYPES = new OpenType[] {
            SimpleType.STRING,
            SimpleType.INTEGER,
            SimpleType.LONG,
            SimpleType.LONG,
            SimpleType.LONG,
            SimpleType.LONG,
            SimpleType.LONG,
            SimpleType.LONG,
            SimpleType.INTEGER,
            SimpleType.LONG,
            SimpleType.LONG
        };

        private final String query;
        private volatile int nrOfInvocations;
        private volatile long maxInvocationTime = Long.MIN_VALUE;
        private volatile long maxInvocationDate;
        private volatile long minInvocationTime = Long.MAX_VALUE;
        private volatile long minInvocationDate;
        private volatile long totalInvocationTime;
        private volatile long failures;
        private volatile int prepareCount;
        private volatile long prepareTime;
        private volatile long lastInvocation = 0;

        public static String[] getFieldNames() {
            return FIELD_NAMES;
        }

        public static String[] getFieldDescriptions() {
            return FIELD_DESCRIPTIONS;
        }

        public static OpenType<?>[] getFieldTypes() {
            return FIELD_TYPES;
        }

        @Override
        public String toString() {
            SimpleDateFormat sdf =
                    new SimpleDateFormat("d MMM yyyy HH:mm:ss z", Locale.US);
            sdf.setTimeZone(TimeZone.getTimeZone("GMT"));
            StringBuilder buf = new StringBuilder("QueryStats[query:");
            buf.append(query);
            buf.append(", nrOfInvocations:");
            buf.append(nrOfInvocations);
            buf.append(", maxInvocationTime:");
            buf.append(maxInvocationTime);
            buf.append(", maxInvocationDate:");
            buf.append(sdf.format(new java.util.Date(maxInvocationDate)));
            buf.append(", minInvocationTime:");
            buf.append(minInvocationTime);
            buf.append(", minInvocationDate:");
            buf.append(sdf.format(new java.util.Date(minInvocationDate)));
            buf.append(", totalInvocationTime:");
            buf.append(totalInvocationTime);
            buf.append(", averageInvocationTime:");
            buf.append((float)totalInvocationTime / (float)nrOfInvocations);
            buf.append(", failures:");
            buf.append(failures);
            buf.append(", prepareCount:");
            buf.append(prepareCount);
            buf.append(", prepareTime:");
            buf.append(prepareTime);
            buf.append(']');
            return buf.toString();
        }

        public CompositeDataSupport getCompositeData(final CompositeType type) throws OpenDataException{
            Object[] values = new Object[] {
                    query,
                    Integer.valueOf(nrOfInvocations),
                    Long.valueOf(maxInvocationTime),
                    Long.valueOf(maxInvocationDate),
                    Long.valueOf(minInvocationTime),
                    Long.valueOf(minInvocationDate),
                    Long.valueOf(totalInvocationTime),
                    Long.valueOf(failures),
                    Integer.valueOf(prepareCount),
                    Long.valueOf(prepareTime),
                    Long.valueOf(lastInvocation)
            };
            return new CompositeDataSupport(type,FIELD_NAMES,values);
        }

        public QueryStats(String query) {
            this.query = query;
        }

        public synchronized void prepare(long invocationTime) {
            prepareCount++;
            prepareTime+=invocationTime;

        }

        public synchronized void add(long invocationTime, long now) {
            maxInvocationTime = Math.max(invocationTime, maxInvocationTime);
            if (maxInvocationTime == invocationTime) {
                maxInvocationDate = now;
            }
            minInvocationTime = Math.min(invocationTime, minInvocationTime);
            if (minInvocationTime==invocationTime) {
                minInvocationDate = now;
            }
            nrOfInvocations++;
            totalInvocationTime+=invocationTime;
            lastInvocation = now;
        }

        public synchronized void failure(long invocationTime, long now) {
            add(invocationTime,now);
            failures++;

        }

        public String getQuery() {
            return query;
        }

        public int getNrOfInvocations() {
            return nrOfInvocations;
        }

        public long getMaxInvocationTime() {
            return maxInvocationTime;
        }

        public long getMaxInvocationDate() {
            return maxInvocationDate;
        }

        public long getMinInvocationTime() {
            return minInvocationTime;
        }

        public long getMinInvocationDate() {
            return minInvocationDate;
        }

        public long getTotalInvocationTime() {
            return totalInvocationTime;
        }

        @Override
        public int hashCode() {
            return query.hashCode();
        }

        @Override
        public boolean equals(Object other) {
            if (other instanceof QueryStats) {
                QueryStats qs = (QueryStats)other;
                return qs.query.equals(this.query);
            }
            return false;
        }

        public boolean isOlderThan(QueryStats other) {
            return this.lastInvocation < other.lastInvocation;
        }
    }

    /**
     * Compare QueryStats by their lastInvocation value. QueryStats that have
     * never been updated, have a lastInvocation value of {@code 0} which should
     * be handled as the newest possible invocation.
     */
    // Public for unit tests
    public static class QueryStatsComparator implements Comparator<QueryStats> {

        @Override
        public int compare(QueryStats stats1, QueryStats stats2) {
            return Long.compare(handleZero(stats1.lastInvocation),
                    handleZero(stats2.lastInvocation));
        }

        private static long handleZero(long value) {
            return value == 0 ? Long.MAX_VALUE : value;
        }

    }

}<|MERGE_RESOLUTION|>--- conflicted
+++ resolved
@@ -257,7 +257,6 @@
         Collections.sort(list, miniQueryStatsComparator);
 
         int removeIndex = 0;
-<<<<<<< HEAD
         // Remove old queries until we have fewer than maxQueries or
         // run out of queries to remove. If there is high enough turnover
         // in the queries map, this one-time process may not remove enough
@@ -276,13 +275,6 @@
                 if (log.isDebugEnabled()) {
                     log.debug("Removing slow query, capacity reached:"+sql);
                 }
-=======
-        while (queries.size() > maxQueries) {
-            String sql = list.get(removeIndex).getQuery();
-            queries.remove(sql);
-            if (log.isDebugEnabled()) {
-                log.debug("Removing slow query, capacity reached:"+sql);
->>>>>>> 225c411e
             }
             removeIndex++;
         }
