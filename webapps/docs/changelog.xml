<?xml version="1.0" encoding="UTF-8"?>
<!--
  Licensed to the Apache Software Foundation (ASF) under one or more
  contributor license agreements.  See the NOTICE file distributed with
  this work for additional information regarding copyright ownership.
  The ASF licenses this file to You under the Apache License, Version 2.0
  (the "License"); you may not use this file except in compliance with
  the License.  You may obtain a copy of the License at

      http://www.apache.org/licenses/LICENSE-2.0

  Unless required by applicable law or agreed to in writing, software
  distributed under the License is distributed on an "AS IS" BASIS,
  WITHOUT WARRANTIES OR CONDITIONS OF ANY KIND, either express or implied.
  See the License for the specific language governing permissions and
  limitations under the License.
-->
<!DOCTYPE document [
  <!ENTITY project SYSTEM "project.xml">
]>
<?xml-stylesheet type="text/xsl" href="tomcat-docs.xsl"?>
<document url="changelog.html">

  &project;

  <properties>
    <title>Changelog</title>
    <no-comments />
  </properties>

<body>
<!--
  Subsection ordering:
  General, Catalina, Coyote, Jasper, Cluster, WebSocket, Web applications,
  Extras, Tribes, jdbc-pool, Other

  Item Ordering:

  Fixes having an issue number are sorted by their number, ascending.

  There is no ordering by add/update/fix/scode.

  Other fixed issues are added to the end of the list, chronologically.
  They eventually become mixed with the numbered issues (i.e., numbered
  issues do not "pop up" wrt. others).
-->
<section name="Tomcat 10.0.0-M7 (markt)" rtext="in development">
  <subsection name="Catalina">
    <changelog>
      <add>
        Remove the error message on start if <code>java.io.tmpdir</code> is
        missing and add an explicit error message on application deployment when
        the sole feature that depends on it (anti-resource locking) is
        configured and can't be used. (markt)
      </add>
      <update>
        Implement a significant portion of the TLS environment variables for
        the rewrite valve. (remm)
      </update>
      <add>
        Add the Jakarta EE 9 schema. (markt)
      </add>
      <fix>
        <bug>64506</bug>: Correct a potential race condition in the resource
        cache implementation that could lead to
        <code>NullPointerException</code>s during class loading. (markt)
      </fix>
      <add>
        Add <code>application/wasm</code> to the media types recognised by
        Tomcat. Based on a PR by Thiago Henrique Hüpner. (markt)
      </add>
    </changelog>
  </subsection>
  <subsection name="Coyote">
    <changelog>
      <add>
        Include a <code>Connection: close</code> HTTP header when committing a
        response and it is known that the <code>maxSwallowSize</code> limit is
        going to be exceeded. (markt)
      </add>
      <fix>
        <bug>64509</bug>: Correctly parse RFC 2109 version 1 cookies that use a
        comma as a separater between cookies when using the RFC 6265 cookie
        processor. Based on a patch by W J Carpenter. (markt)
      </fix>
      <fix>
        Fix the utility code that converted IPv6 addresses to a canonical form
        to correctly handle input addresses that ended with a pair of colons.
        Based on a patch by syarramsetty-skyhook. (markt)
      </fix>
    </changelog>
  </subsection>
  <subsection name="Jasper">
    <changelog>
      <update>
        Update the JSP document validation to permit <code>3.0</code> as a valid
        version attribute for the <code>&lt;jsp-root&gt;</code> element. (markt)
      </update>
    </changelog>
  </subsection>
  <subsection name="Web Applications">
    <changelog>
      <update>
        Update all web applications to use the Jakarta EE 9 schema for web.xml.
        (markt)
      </update>
    </changelog>
  </subsection>
  <subsection name="Other">
    <changelog>
      <fix>
        Fix incorrect version format in OSGi manifests. Patch provided by
        Raymond Augé. (markt)
      </fix>
      <fix>
        <bug>64513</bug>: Remove bndlib from dependencies as it is not required.
        Pull request provided by Raymond Augé. (markt)
      </fix>
      <fix>
        <bug>64515</bug>: Bnd files don't need to be filtered (save some work).
        Pull request provided by Raymond Augé. (markt)
      </fix>
<<<<<<< HEAD
      <fix>
        <bug>64514</bug>: Fixes some missing class dependency issus in bootstrap
        to address packaging/dependency concerns for JPMS and OSGi. Pull request
        provided by Raymond Augé. (markt)
      </fix>
=======
      <update>
        Update the OWB module to Apache OpenWebBeans 2.0.17. (remm)
      </update>
>>>>>>> 59136a30
    </changelog>
  </subsection>
</section>
<section name="Tomcat 10.0.0-M6 (markt)" rtext="2020-06-07">
  <subsection name="Catalina">
    <changelog>
      <fix>
        <bug>64432</bug>: Correct a refactoring regression that broke handling
        of multi-line configuration in the RewriteValve. Patch provided by Jj.
        (markt)
      </fix>
      <fix>
        Fix use of multiple parameters when defining RewriteMaps.
        (remm/fschumacher)
      </fix>
      <update>
        Add the special internal rewrite maps for case modification and
        escaping. (remm/fschumacher)
      </update>
      <fix>
        Correct a regression in an earlier fix that broke the loading of
        configuration files such as keystores via URIs on Windows. (markt)
      </fix>
      <fix>
        Implement a few rewrite SSL env that correspond to Servlet request
        attributes. (remm)
      </fix>
      <update>
        <bug>64442</bug>: Be more flexible with respect to the ordering of
        groups, roles and users in the <code>tomcat-users.xml</code> file.
        (fschumacher)
      </update>
    </changelog>
  </subsection>
  <subsection name="Coyote">
    <changelog>
      <update>
        Add support for ALPN on recent OpenJDK 8 releases. (remm)
      </update>
      <fix>
        <bug>64467</bug>: Improve performance of closing idle HTTP/2 streams.
        (markt)
      </fix>
      <update>
        Expose server certificate through the <code>SSLSupport</code>
        interface. (remm)
      </update>
      <add>
        <bug>64483</bug>: Log a warning if an AJP request is rejected because it
        contains an unexpected request attribute. (markt)
      </add>
      <fix>
        <bug>64485</bug>: Fix possible resource leak geting last modified from
        <code>ConfigurationSource.Resource</code>. (remm)
      </fix>
    </changelog>
  </subsection>
  <subsection name="Jasper">
    <changelog>
      <update>
        Update the Jakarta Server Pages API implementation to align with
        specification updates to use generics and add missing
        <code>@Deprecated</code> annotations. (markt)
      </update>
      <fix>
        <bug>64488</bug>: Ensure that the ImportHandler from the Expression
        Language API is able to load classes from the Java runtime when running
        under a SecurityManager. Based on a patch by Volodymyr Siedleck. (markt)
      </fix>
    </changelog>
  </subsection>
  <subsection name="WebSocket">
    <changelog>
      <add>
        Add default implementations for <code>init()</code> and
        <code>destroy()</code> to the <code>Encoder</code> and
        <code>Decoder</code> interfaces. (markt)
      </add>
      <fix>
        Consistently throw a <code>DeploymentException</code> when an invalid
        endpoint path is specified and catch invalid endpoint paths earlier.
        (markt)
      </fix>
      <add>
        Include the target URL in the log message when a WebSocket connection
        fails. (markt)
      </add>
    </changelog>
  </subsection>
  <subsection name="Other">
    <changelog>
      <update>
        Update the list of known <code>Charset</code>s in the
        <code>CharsetCache</code> to include <code>ISO-8859-16</code>, added in
        OpenJDK 15. (markt)
      </update>
      <add>
        Improve the quality and expand the coverage of the French translations
        provided with Apache Tomcat. (remm)
      </add>
      <add>
        <bug>64430</bug>: Add support for the <code>CATALINA_OUT_CMD</code>
        environment variable that defines a command to which captured stdout and
        stderr will be redirected. Patch provided by Harald Dunkel. (markt)
      </add>
      <update>
        Switch from the unsupported Maven Ant Tasks to the supported Maven
        Resolver Ant Tasks to upload artifacts to the ASF Maven repository (and
        from there to Maven Central). (markt)
      </update>
      <update>
        Update dependency on bnd to 5.1.0. (markt)
      </update>
    </changelog>
  </subsection>
</section>
<section name="Tomcat 10.0.0-M5 (markt)" rtext="2020-05-11">
  <subsection name="Catalina">
    <changelog>
      <update>
        Remove <code>useAprConnector</code> flag from
        <code>AprLifecycleListener</code> so that the only way to use the APR
        connectors is to set the full class name. (remm)
      </update>
      <add>
        <bug>59203</bug>: Before calling <code>Thread.stop()</code> (if
        configured to do so) on a web application created thread that is not
        stopped by the web application when the web application is stopped, try
        interrupting the thread first. Based on a pull request by Govinda
        Sakhare. (markt)
      </add>
      <fix>
        <bug>62912</bug>: Don't mutate an application provided content header if
        it does not contain a charset. Also remove the outdated workaround for
        the buggy Adobe Reader 9 plug-in for IE. (markt)
      </fix>
      <scode>
        Remove the <code>reloadable</code> attribute from the
        <code>Loader</code> interface as it is duplicated on the
        <code>Context</code> interface. (markt)
      </scode>
      <fix>
        Reduce reflection use and remove AJP specific code in the Connector.
        (remm/markt/fhanik)
      </fix>
      <fix>
        Rework the fix for <bug>64021</bug> to better support web applications
        that use a custom class loader that loads resources from non-standard
        locations. (markt)
      </fix>
      <update>
        Remove redundant sole path/URI from error page message on SC_NOT_FOUND.
        (michaelo)
      </update>
      <add>
        Log a warning if a <code>CredentialHandler</code> instance is added to
        an instance of the <code>CombinedRealm</code> (or a sub-class) as the
        <code>CombinedRealm</code> doesn't use a configured
        <code>CredentialHandler</code> and it is likely that a configuration
        error has occurred. (markt)
      </add>
      <add>
        Add more descriptive error message in DefaultServlet for SC_NOT_FOUND.
        (michaelo)
      </add>
      <fix>
        <bug>64309</bug>: Improve the regular expression used to search for
        class loader repositories when bootstrapping Tomcat. Pull request
        provided by Paul Muriel Biya-Bi. (markt)
      </fix>
      <fix>
        <bug>64384</bug>: Fix multipart configuration ignoring some parameters
        in some cases. (schultz)
      </fix>
      <add>
        <bug>64386</bug>: WebdavServlet does not send "getlastmodified"
        property for resource collections. (michaelo)
      </add>
      <update>
        Remove reason phrase on WebDAV Multi-Status (207) response. (michaelo)
      </update>
      <fix>
        <bug>64398</bug>: Change default value separator for property
        replacement to <code>:-</code> due to possible conflicts. The
        syntax is now <code>${name:-default}</code>. (remm)
      </fix>
      <add>
        Improve validation of storage location when using FileStore. (markt)
      </add>
    </changelog>
  </subsection>
  <subsection name="Coyote">
    <changelog>
      <fix>
        Move <code>SocketProperties</code> mbean to its own type rather than
        use a subType to improve robustness with tools. (remm)
      </fix>
      <fix>
        Include the problematic data in the error message when reporting that
        the provided request line contains an invalid component. (markt)
      </fix>
      <fix>
        Improve the handling of requests that use an expectation. Do not disable
        keep-alive where the response has a non-2xx status code but the request
        body has been fully read. (rjung/markt)
      </fix>
      <fix>
        <bug>64403</bug>: Ensure that compressed HTTP/2 responses are not sent
        with a content length header appropriate for the original, uncompressed
        response. (markt)
      </fix>
    </changelog>
  </subsection>
  <subsection name="Jasper">
    <changelog>
      <update>
        Remove redundant sole path/URI from error page message on SC_NOT_FOUND.
        (michaelo)
      </update>
      <add>
        Add more descriptive error message in DefaultServlet for SC_NOT_FOUND.
        (michaelo)
      </add>
      <fix>
        <bug>64373</bug>: When a tag file is packaged in a WAR and then that WAR
        is unpacked in <code>/WEB-INF/classes</code> ensure that the tag file
        can still be found. Patch provided by Karl von Randow. (markt)
      </fix>
      <fix>
        Ensure that the Jasper code that interfaces with the Eclipse Compiler
        for Java (ECJ) enables Jasper to compile JSPs using ECJ 4.14 onwards
        when the JSPs have inner classes. (markt)
      </fix>
    </changelog>
  </subsection>
  <subsection name="Cluster">
    <changelog>
      <update>
        Refactor Tribes BufferPool and add the
        <code>org.apache.catalina.tribes.io.BufferPool.DEFAULT_POOL_SIZE</code>
        system property to configure its size. (remm)
      </update>
      <update>
        Remove java.io based Tribes receiver and sender, in favor of NIO which
        was the default. (remm)
      </update>
    </changelog>
  </subsection>
  <subsection name="Web applications">
    <changelog>
      <fix>
        Fix the saving of a Context configuration file via the scripting
        interface of the Manager web application. (markt)
      </fix>
      <add>
        Add a section to the TLS Connector documentation on different key store
        types and how to configure them. (markt)
      </add>
    </changelog>
  </subsection>
  <subsection name="Other">
    <changelog>
      <update>
        Update JUnit to version 4.13. (markt)
      </update>
      <fix>
        Add missing entries to test class path in sample NetBeans configuration
        files. Patch provided by Brian Burch. (markt)
      </fix>
      <scode>
        Refactor to use parameterized <code>Collection</code> constructors where
        possible. Pull request provided by Lars Grefer. (markt)
      </scode>
      <scode>
        Refactor to use empty arrays with <code>Collections.toArray()</code>.
        Pull request provided by Lars Grefer. (markt)
      </scode>
      <scode>
        Refactor loops with a condition to exit as soon as the condition is met.
        Pull request provided by Lars Grefer. (markt)
      </scode>
      <scode>
        Refactor bulk addition to collections to use <code>addAll()</code>
        rather than a loop. Pull request provided by Lars Grefer. (markt)
      </scode>
      <add>
        Expand the coverage of the Chinese translations provided with Apache
        Tomcat. Contributions provided by winsonzhao, ZhangJieWen and Lee
        Yazhou. (markt)
      </add>
      <add>
        Improve the quality and expand the coverage of the French translations
        provided with Apache Tomcat. (remm)
      </add>
      <add>
        Improve the quality of the Japanese translations provided with Apache
        Tomcat. Includes contributions from Yoshy. (markt)
      </add>
      <add>
        Improve the quality of the German translations provided with Apache
        Tomcat. (markt)
      </add>
      <update>
        Update the packaged version of the Tomcat Native Library to 1.2.24.
        (markt)
      </update>
      <scode>
        Refactor to use enhanced for loops where possible. Pull request by Lars
        Grefer. (markt)
      </scode>
      <add>
        Improve IDE support for IntelliJ IDEA. Patch provided by Lars Grefer.
        (markt)
      </add>
      <add>
        Improve the coverage and quality of the Korean translations provided
        with Apache Tomcat. (woonsan)
      </add>
      <update>
        Update dependency on bnd to 5.0.1. (markt)
      </update>
    </changelog>
  </subsection>
</section>
<section name="Tomcat 10.0.0-M4 (markt)" rtext="2020-04-08">
  <subsection name="Catalina">
    <changelog>
      <fix>
        Ensure all URL patterns provided via web.xml are %nn decoded
        consistently using the encoding of the web.xml file where specified and
        UTF-8 where no explicit encoding is specified. (markt)
      </fix>
      <update>
        Allow a comma separated list of class names for the
        <code>org.apache.tomcat.util.digester.PROPERTY_SOURCE</code>
        system property. (remm)
      </update>
      <fix>
        <bug>64149</bug>: Avoid NPE when using the access log valve without
        a pattern. (remm)
      </fix>
      <fix>
        <bug>64226</bug>: Reset timezone after parsing a date since the date
        format is reused. Test case submitted by Gary Thomas. (remm)
      </fix>
      <fix>
        <bug>64247</bug>: Using a wildcard for <code>jarsToSkip</code> should
        not override a possibly present <code>jarsToScan</code>. Based on code
        submitted by Iridias. (remm)
      </fix>
      <update>
        Refactor DefaultServlet to avoid using an internal Range structure that
        is duplicated from the parsing result. (remm)
      </update>
      <update>
        Remove
        <code>org.apache.catalina.connector.CoyoteAdapter.ALLOW_BACKSLASH</code>
        system property, replaced by the <code>allowBackslash</code> attribute
        on the Connector. (remm)
      </update>
      <update>
        Remove
        <code>org.apache.catalina.connector.Response.ENFORCE_ENCODING_IN_GET_WRITER</code>
        system property, replaced by the
        <code>enforceEncodingInGetWriter</code> attribute on the Connector.
        (remm)
      </update>
      <update>
        Remove
        <code>org.apache.catalina.session.StandardSession.ACTIVITY_CHECK</code>
        system property, replaced by the <code>sessionActivityCheck</code> attribute
        on the Manager. (remm)
      </update>
      <update>
        Remove
        <code>org.apache.catalina.session.StandardSession.LAST_ACCESS_AT_START</code>
        system property, replaced by the
        <code>sessionLastAccessAtStart</code> attribute on the Manager. (remm)
      </update>
      <update>
        Remove
        <code>org.apache.catalina.core.StandardHostValve.ACCESS_SESSION</code>
        system property, replaced by the
        <code>alwaysAccessSession</code> attribute on the Context. (remm)
      </update>
      <update>
        Remove
        <code>org.apache.catalina.core.ApplicationContext.GET_RESOURCE_REQUIRE_SLASH</code>
        system property, replaced by the
        <code>contextGetResourceRequiresSlash</code> attribute on the Context. (remm)
      </update>
      <update>
        Remove
        <code>org.apache.catalina.core.ApplicationDispatcher.WRAP_SAME_OBJECT</code>
        system property, replaced by the
        <code>dispatcherWrapsSameObject</code> attribute on the Context. (remm)
      </update>
      <fix>
        <bug>64265</bug>: Fix ETag comparison performed by the default servlet.
        The default servlet always uses weak comparison. (markt)
      </fix>
      <update>
        Remove
        <code>org.apache.catalina.authenticator.Constants.SSO_SESSION_COOKIE_NAME</code>
        system property, replaced by the
        <code>cookieName</code> attribute on the SSO valve. (remm)
      </update>
      <fix>
        Add support for default values when using <code>${...}</code> property
        replacement in configuration files. Based on a pull request provided by
        Bernd Bohmann. (markt)
      </fix>
    </changelog>
  </subsection>
  <subsection name="Coyote">
    <changelog>
      <fix>
        When closing a NIO channel, avoid canceling keys as a workaround for
        deadlocks when running on Java 11. Excessive internal NIO
        synchronization on channel close is resolved starting with this
        Java version. (remm)
      </fix>
      <add>
        When configuring an HTTP Connector, ensure that the encoding specified
        for <code>URIEncoding</code> is a superset of US-ASCII as required by
        RFC7230. (markt)
      </add>
      <fix>
        Avoid always retrieving the NIO poller selection key when processing
        to reduce sync. (remm)
      </fix>
      <fix>
        <bug>64240</bug>: Ensure that HTTP/0.9 requests that contain additional
        data on the request line after the URI are treated consistently. Such
        requests will now always be treated as HTTP/1.1. (markt)
      </fix>
      <add>
        Expose the HTTP/2 connection ID and stream ID to applications via the
        request attributes <code>org.apache.coyote.connectionID</code> and
        <code>org.apache.coyote.streamID</code> respectively. (markt)
      </add>
      <add>
        Replace the system property
        <code>org.apache.tomcat.util.buf.UDecoder.ALLOW_ENCODED_SLASH</code>
        with the Connector attribute <code>encodedSolidusHandling</code> that
        adds an additional option to pass the <code>%2f</code> sequence through
        to the application without decoding it in addition to rejecting such
        sequences and decoding such sequences. (markt)
      </add>
      <add>
        Expose the associated <code>HttpServletRequest</code> to the
        <code>CookieProcessor</code> when generating a cookie header so the
        header can be tailored based on the properties of the request, such as
        the user agent, if required. Based on a patch by Lazar Kirchev. (markt)
      </add>
    </changelog>
  </subsection>
  <subsection name="Jasper">
    <changelog>
      <update>
        Update to the Eclipse JDT compiler 4.15. (markt)
      </update>
      <add>
        Add support for specifying Java 14 (with the value <code>14</code>) and
        Java 15 (with the value <code>15</code>) as the compiler source and/or
        compiler target for JSP compilation. If used with an ECJ version that
        does not support these values, a warning will be logged and the latest
        supported version will used. (markt)
      </add>
      <update>
        Remove Jasper configuration using system properties and replace them
        by a new set of JSP Servlet init parameters. (remm)
      </update>
    </changelog>
  </subsection>
  <subsection name="Web applications">
    <changelog>
      <fix>
        Correct the documentation web application to remove references to the
        <code>org.apache.catalina.STRICT_SERVLET_COMPLIANCE</code> system
        property changing the default for the <code>URIEncoding</code> attribute
        of the Connector. (markt)
      </fix>
      <fix>
        Correct the documentation web application to remove references to the
        <code>org.apache.tomcat.util.buf.UDecoder.ALLOW_ENCODED_SLASH</code>
        system property changing how the sequence <code>%5c</code> is
        interpreted in a URI. (markt)
      </fix>
    </changelog>
  </subsection>
  <subsection name="Tribes">
    <changelog>
      <scode>
        Remove support for the deprecated system property
        <code>org.apache.catalina.tribes.dns_lookups</code>. The default value
        of <code>false</code> will now always be used. (markt)
      </scode>
    </changelog>
  </subsection>
  <subsection name="Other">
    <changelog>
      <add>
        Improve the quality and expand the coverage of the French translations
        provided with Apache Tomcat. Contribution provided by Tom Bens. (remm)
      </add>
      <add>
        Expand the coverage of the Chinese translations provided with Apache
        Tomcat. Contribution provided by Lee Yazhou. (markt)
      </add>
      <fix>
        <bug>64270</bug>: Set the documented default umask of <code>0027</code>
        when using jsvc via <code>daemon.sh</code> and allow the umask used to
        be configured via the <code>UMASK</code> environment variable as it is
        when using <code>catalina.sh</code>. (markt)
      </fix>
      <update>
        Update the OWB module to Apache OpenWebBeans 2.0.16. (remm)
      </update>
      <update>
        Update the CXF module to Apache CXF 3.3.6. (remm)
      </update>
      <fix>
        Remove the <code>LOGGING_CONFIG</code> environment variable and
        replace it with the <code>CATALINA_LOGGING_CONFIG</code> environment
        variable to avoid clashes with other components that use
        <code>LOGGING_CONFIG</code>. (markt)
      </fix>
    </changelog>
  </subsection>
</section>
<section name="Tomcat 10.0.0-M3 (markt)" rtext="2020-03-16">
  <subsection name="Coyote">
    <changelog>
      <fix>
        <bug>64202</bug>: Use a loop on NIO blocking reads, as it is possible
        zero bytes are produced by a network read. (markt/remm)
      </fix>
      <fix>
        <bug>64210</bug>: Correct a regression in the improvements to HTTP
        header validation that caused requests to be incorrectly treated as
        invalid if a <code>CRLF</code> sequence was split between TCP packets.
        Improve validation of request lines, including for HTTP/0.9 requests.
        (markt)
      </fix>
    </changelog>
  </subsection>
  <subsection name="Other">
    <changelog>
      <fix>
        <bug>64206</bug>: Correct a regression introduced in 10.0.0-M1 that
        meant that the HTTP port specified when using the Windows Installer was
        ignored and 8080 was always used. (markt)
      </fix>
    </changelog>
  </subsection>
</section>
<section name="Tomcat 10.0.0-M2 (markt)" rtext="not released">
  <subsection name="Catalina">
    <changelog>
      <scode>
        Refactor <code>HttpServlet.doOptions()</code> to improve performance.
        (markt)
      </scode>
      <update>
        Disable StandardManager session persistence by default. It can be
        enabled back in <code>context.xml</code>. (remm)
      </update>
      <add>
        Add extension point to DeltaSession to improve subclassing.
        Patch provided by ThStock. (schultz)
      </add>
      <fix>
        <bug>64153</bug>: Ensure that the parent for the web application class
        loader is set consistently. (markt)
      </fix>
      <fix>
        <bug>64166</bug>: Ensure that the names returned by
        <code>HttpServletResponse.getHeaderNames()</code> are unique. (markt)
      </fix>
      <scode>
        Rename <code>org.apache.tomcat.util.digester.Digester$EnvironmentPropertySource</code>
        to
        <code>org.apache.tomcat.util.digester.EnvironmentPropertySource</code>.
        Patch provided by Bernd Bohmann. (markt)
      </scode>
      <fix>
        <bug>63286</bug>: Resolve inconsistencies with access log valve. This
        changes the element API to use a nanosecond resolution elapsed time
        argument. (remm)
      </fix>
      <add>
        Add new attribute <code>persistAuthentication</code> to both
        <code>StandardManager</code> and <code>PersistentManager</code> to
        support authentication persistence. Patch provided by Carsten Klein.
        (markt)
      </add>
      <fix>
        <bug>64184</bug>: Avoid repeated log messages if a
        <code>MemoryUserDatabase</code> is configured but the specified
        configuration file is missing. (markt)
      </fix>
      <add>
        <bug>64189</bug>: Expose the web application version String as a
        <code>ServletContext</code> attribute named
        <code>org.apache.catalina.webappVersion</code>. (markt)
      </add>
    </changelog>
  </subsection>
  <subsection name="Coyote">
    <changelog>
      <fix>
        Fix support of native jakarta servlet attributes in AJP connector.
        (remm)
      </fix>
      <update>
        <bug>56966</bug>: Add use of System.nanoTime to track request
        execution time. (remm)
      </update>
      <fix>
        <bug>64141</bug>: If using a CA certificate, remove a default value
        for the truststore file when not using a JSSE configuration. (remm)
      </fix>
      <fix>
        Improve robustness of OpenSSLEngine shutdown. Based on code submitted
        by Manuel Dominguez Sarmiento. (remm)
      </fix>
      <fix>
        Add the TLS request attributes used by IIS to the attributes that an AJP
        Connector will always accept. (markt)
      </fix>
      <fix>
        A zero length AJP secret will now behave as if it has not been
        specified. (remm)
      </fix>
      <fix>
        <bug>64188</bug>: If an error occurs while committing or flushing the
        response when using a multiplexing protocol like HTTP/2 that requires
        the channel to be closed but not the connection, just close the channel
        and allow the other channels using the connection to continue. Based on
        a suggestion from Alejandro Anadon. (markt)
      </fix>
      <fix>
        Correct the semantics of <code>getEnableSessionCreation</code> and
        <code>setEnableSessionCreation</code> for <code>OpenSSLEngine</code>.
        Pull request provided by Alexander Scheel. (markt)
      </fix>
      <fix>
        <bug>64192</bug>: Correctly handle case where unread data is returned to
        the read buffer when the read buffer is non empty. Ensure a gathering
        TLS read stops once the provided ByteBuffers are full or no more data is
        available. (markt)
      </fix>
      <fix>
        Allow async requests to complete cleanly when the Connector is paused
        before <code>complete()</code> is called on a container thread. (markt)
      </fix>
    </changelog>
  </subsection>
  <subsection name="Cluster">
    <changelog>
      <fix>
        Allow configuring the <code>DNSMembershipProvider</code> using the
        <code>dns</code> alias. Submitted by Bernd Bohmann. (remm)
      </fix>
    </changelog>
  </subsection>
  <subsection name="Web applications">
    <changelog>
      <add>
        Expand the documentation for the <code>address</code> attribute of the
        AJP Connector and document that the AJP Connector also supports the
        <code>ipv6v6only</code> attribute with the APR/Native implementation.
        (markt)
      </add>
    </changelog>
  </subsection>
  <subsection name="Other">
    <changelog>
      <update>
        Update the OWB module to Apache OpenWebBeans 2.0.15. (remm)
      </update>
      <update>
        Update the CXF module to Apache CXF 3.3.5. (remm)
      </update>
      <add>
        Expand the coverage of the Korean translations provided with Apache
        Tomcat. Contributions provided by B. Cansmile Cha. (markt)
      </add>
      <add>
        Expand the coverage of the French translations provided with Apache
        Tomcat. (remm)
      </add>
      <add>
        <bug>64190</bug>: Add support for specifying milliseconds (using
        <code>S</code>, <code>SS</code> or <code>SSS</code>) in the timestamp
        used by JULI&apos;s <code>OneLineFormatter</code>. (markt)
      </add>
    </changelog>
  </subsection>
</section>
<section name="Tomcat 10.0.0-M1 (markt)" rtext="2020-02-20">
  <subsection name="General">
    <scode>
      This release contains all of the changes upto and including those in
      Apache Tomcat 9.0.31 plus the additional changes listed below. (markt)
    </scode>
  </subsection>
  <subsection name="Catalina">
    <changelog>
      <update>
        Refactor recycle facade system property into a new connector attribute
        named <code>discardFacades</code> and enable it by default. (remm)
      </update>
      <update>
        Update to Jakarta Servlet 5.0, Jakarta Server Pages 3.0. Jakarta
        Expression Language 4.0, Jakarta WebSocket 2.0, Jakarta Authentication
        2.0 and Jakarta Annotations 2.0. (markt)
      </update>
      <update>
        Remove GenericPrincipal.getPassword. The credentials should remain
        managed by the realm. (remm)
      </update>
      <update>
        Add connection pooling to JNDI realm. (remm)
      </update>
      <update>
        Use <code>&lt;request-character-encoding&gt;</code> and
        <code>&lt;response-character-encoding&gt;</code> in
        <code>conf/web.xml</code> to set the default request and response
        character encodings to UTF-8. (markt)
      </update>
      <fix>
        Store config compatibility with HostWebXmlCacheCleaner listener. (remm)
      </fix>
      <fix>
        Modify the <code>RewriteValve</code> to use
        <code>ServletRequest.getServerName()</code> to populate the
        <code>HTTP_HOST</code> variable rather than extracting it from the
        <code>Host</code> header as this allows HTTP/2 to be supported. (markt)
      </fix>
      <fix>
        Switch Tomcat embedded to loading MIME type mappings from a property
        file generated from the default <code>web.xml</code> so the MIME type
        mappings are consistent regardless of how Tomcat is started. (markt)
      </fix>
      <fix>
        Missing store config attributes for Resources elements. (remm)
      </fix>
    </changelog>
  </subsection>
  <subsection name="Coyote">
    <changelog>
      <update>
        Update endpoint cache sizes defaults. (remm)
      </update>
      <update>
        Remove unused NIO blocking selector. (remm)
      </update>
      <add>
        When using an AJP Connector, convert Java Servlet specific request
        attributes to the Jakarta Servlet equivalent. (markt)
      </add>
      <add>
        When reporting / logging invalid HTTP headers encode any non-printing
        characters using the 0xNN form. (markt)
      </add>
      <update>
        Remove duplication of HTTP/1.1 configuration on the HTTP/2
        UpgradeProtocol element. Configuration from the main Connector element
        will now be used. (remm)
      </update>
      <fix>
        When the NIO or APR/native connectors were configured with
        <code>useAsyncIO="true"</code> and a zero length read or write was
        performed, the read/write would time out rather than return immediately.
        (markt)
      </fix>
    </changelog>
  </subsection>
  <subsection name="Jasper">
    <changelog>
      <scode>
        Parameterize JSP version and API class names in localization messages to
        allow simpler re-use between major versions. (markt)
      </scode>
      <fix>
        Ensure that TLD files listed in the <code>jsp-config</code> section of
        <code>web.xml</code> that are registered in the
        <code>uriTldResourcePathMap</code> with the URI specified in
        <code>web.xml</code> are also registered with the URI in the TLD file if
        it is different. Patch provided by Markus Lottmann. (markt)
      </fix>
    </changelog>
  </subsection>
  <subsection name="Cluster">
    <changelog>
      <fix>
        Fix cloud environment lookup order and add a dedicated
        <code>DNS_MEMBERSHIP_SERVICE_NAME</code> environment for use with the
        DNS membership provider. Submitted by Bernd Bohmann. (remm)
      </fix>
    </changelog>
  </subsection>
  <subsection name="Other">
    <changelog>
      <fix>
        <bug>53620</bug>: JULI now only creates logging files when there is a
        log entry to write. Based on a patch by Karol Bucek. (markt)
      </fix>
      <fix>
        Update implemented specification version information in a few places
        where it has not been updated for Jakarta EE 9. (markt)
      </fix>
      <add>
        Expand the coverage of the French translations provided with Apache
        Tomcat. (remm)
      </add>
      <add>
        Expand the coverage of the Chinese translations provided with Apache
        Tomcat. Contribution provided by BoltzmannWxd. (markt)
      </add>
    </changelog>
  </subsection>
</section>
</body>
</document><|MERGE_RESOLUTION|>--- conflicted
+++ resolved
@@ -120,17 +120,14 @@
         <bug>64515</bug>: Bnd files don't need to be filtered (save some work).
         Pull request provided by Raymond Augé. (markt)
       </fix>
-<<<<<<< HEAD
+      <update>
+        Update the OWB module to Apache OpenWebBeans 2.0.17. (remm)
+      </update>
       <fix>
         <bug>64514</bug>: Fixes some missing class dependency issus in bootstrap
         to address packaging/dependency concerns for JPMS and OSGi. Pull request
         provided by Raymond Augé. (markt)
       </fix>
-=======
-      <update>
-        Update the OWB module to Apache OpenWebBeans 2.0.17. (remm)
-      </update>
->>>>>>> 59136a30
     </changelog>
   </subsection>
 </section>
