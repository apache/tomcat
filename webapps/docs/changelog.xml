<?xml version="1.0" encoding="UTF-8"?>
<!--
  Licensed to the Apache Software Foundation (ASF) under one or more
  contributor license agreements.  See the NOTICE file distributed with
  this work for additional information regarding copyright ownership.
  The ASF licenses this file to You under the Apache License, Version 2.0
  (the "License"); you may not use this file except in compliance with
  the License.  You may obtain a copy of the License at

      http://www.apache.org/licenses/LICENSE-2.0

  Unless required by applicable law or agreed to in writing, software
  distributed under the License is distributed on an "AS IS" BASIS,
  WITHOUT WARRANTIES OR CONDITIONS OF ANY KIND, either express or implied.
  See the License for the specific language governing permissions and
  limitations under the License.
-->
<!DOCTYPE document [
  <!ENTITY project SYSTEM "project.xml">

  <!-- DTD is used to validate changelog structure at build time. BZ 64931. -->

  <!ELEMENT document (project?, properties, body)>
  <!ATTLIST document url CDATA #REQUIRED>

  <!-- body and title are used both in project.xml and in this document -->
  <!ELEMENT body ANY>
  <!ELEMENT title (#PCDATA)>

  <!-- Elements of project.xml -->
  <!ELEMENT project (title, logo, body)>
  <!ATTLIST project name CDATA #REQUIRED>
  <!ATTLIST project href CDATA #REQUIRED>

  <!ELEMENT logo (#PCDATA)>
  <!ATTLIST logo href CDATA #REQUIRED>

  <!ELEMENT menu (item+)>
  <!ATTLIST menu name CDATA #REQUIRED>

  <!ELEMENT item EMPTY>
  <!ATTLIST item name CDATA #REQUIRED>
  <!ATTLIST item href CDATA #REQUIRED>

  <!-- Elements of this document -->
  <!ELEMENT properties (author*, title, no-comments) >
  <!ELEMENT author (#PCDATA)>
  <!ATTLIST author email CDATA #IMPLIED>
  <!ELEMENT no-comments EMPTY>

  <!ELEMENT section (subsection)*>
  <!ATTLIST section name CDATA #REQUIRED>
  <!ATTLIST section rtext CDATA #IMPLIED>

  <!ELEMENT subsection (changelog+)>
  <!ATTLIST subsection name CDATA #REQUIRED>

  <!ELEMENT changelog (add|update|fix|scode|docs|design)*>
  <!ELEMENT add ANY>
  <!ELEMENT update ANY>
  <!ELEMENT fix ANY>
  <!ELEMENT scode ANY>
  <!ELEMENT docs ANY>
  <!ELEMENT design ANY>

  <!ELEMENT bug (#PCDATA)>
  <!ELEMENT rev (#PCDATA)>
  <!ELEMENT pr (#PCDATA)>

  <!-- Random HTML markup tags. Add more here as needed. -->
  <!ELEMENT a (#PCDATA)>
  <!ATTLIST a href CDATA #REQUIRED>
  <!ATTLIST a rel CDATA #IMPLIED>

  <!ELEMENT b (#PCDATA)>
  <!ELEMENT code (#PCDATA)>
  <!ELEMENT em (#PCDATA)>
  <!ELEMENT strong (#PCDATA)>
  <!ELEMENT tt (#PCDATA)>
]>
<?xml-stylesheet type="text/xsl" href="tomcat-docs.xsl"?>
<document url="changelog.html">

  &project;

  <properties>
    <title>Changelog</title>
    <no-comments />
  </properties>

<body>
<!--
  Subsection ordering:
  General, Catalina, Coyote, Jasper, Cluster, WebSocket, Web applications,
  Extras, Tribes, jdbc-pool, Other

  Item Ordering:

  Fixes having an issue number are sorted by their number, ascending.

  There is no ordering by add/update/fix/scode/docs/design.

  Other fixed issues are added to the end of the list, chronologically.
  They eventually become mixed with the numbered issues (i.e., numbered
  issues do not "pop up" wrt. others).
-->
<section name="Tomcat 10.1.0-M8 (markt)" rtext="in development">
  <subsection name="Catalina">
    <changelog>
      <update>
        Log warning if a listener is not nested inside a Server element
        although it must have been. (michaelo)
      </update>
      <fix>
        Where the getter can be called safely, remove the checks for
        <code>ServletContext</code> getters called from a
        <code>contextInitialized()</code> method of a
        <code>ServletContextListener</code> that was not defined in a
        <code>web.xml</code> file, a <code>web-fragment.xml</code> file nor
        annotated with <code>WebListener</code>. (markt)
      </fix>
      <fix>
        Make SPNEGO authentication more robust for the case where the provided
        credential has expired. (markt)
      </fix>
      <fix>
        Limit cookie support to RFC 6265 to align with recent updates to the
        Servlet specification. (markt)
      </fix>
      <fix>
        <bug>65684</bug>: Fix a potential <code>NullPointerException</code> when
        using JULI. (markt)
      </fix>
    </changelog>
  </subsection>
  <subsection name="Coyote">
    <changelog>
      <add>
        Use implicit scopes in the OpenSSL Panama module to tie the cleanup of
        OpenSSL memory to the Java GC. (remm)
      </add>
      <add>
        Provide protection against a known <a
        href="https://bugs.launchpad.net/ubuntu/+source/linux/+bug/1924298">OS
        bug</a> that causes the acceptor to report an incoming connection more
        than once. (markt)
      </add>
      <fix>
        Avoid unnecessary duplicate read registrations for blocking I/O with the
        NIO connector. (markt)
      </fix>
      <fix>
        <bug>65677</bug>: Improve exception handling for errors during HTTP/1.1
        reads with NIO2. (markt)
      </fix>
    </changelog>
  </subsection>
  <subsection name="WebSocket">
    <changelog>
      <add>
        Update the WebSocket API packaging to remove the copy of the client API
        from the server API and replace it with a dependency on the client API.
        This aligns Tomcat with changes in the WebSocket 2.1 specification.
        (markt)
      </add>
    </changelog>
  </subsection>
</section>
<section name="Tomcat 10.1.0-M7 (markt)" rtext="2021-11-15">
  <subsection name="Catalina">
    <changelog>
      <scode>
        Refactor <code>HttpServlet</code> so the default <code>doHead()</code>
        implementation now calls <code>doGet()</code> and relies on the
        container to ensure that the response body is not sent. The previous
        behaviour (wrapping the response) may be enabled per Servlet by setting
        the <code>jakarta.servlet.http.legacyDoHead</code> Servlet
        initialisation parameter to <code>true</code>. This aligns Tomcat with
        recent changes updates for Servlet 6.0 in the Jakarta Servlet
        specification project. (markt)
      </scode>
      <add>
        Add support for setting generic attributes for session cookies. This
        aligns Apache Tomcat with recent changes in the Jakarta Servlet
        specification project. (markt)
      </add>
      <fix>
        Do not add a trailing <code>/</code> to a request URI during
        canonicalization. (markt)
      </fix>
      <fix>
        Invalid byte sequences (typically in %nn form) in a request URi that are
        not valid for the given URI encoding now trigger a 400 response. (markt)
      </fix>
      <fix>
        Ensure that a request URI starts with a <code>/</code>. (markt)
      </fix>
      <add>
        Add a new Connector option, <code>rejectSuspiciousURIs</code> that will
        causes 'suspicious' (see the Servlet 6.0 specification) URIs to be
        rejected with a 400 response. (markt)
      </add>
      <fix>
        Improve robustness of JNDIRealm for exceptions occurring when getting
        the connection. Also add missing close when running into issues
        getting the passord of a user. (remm)
      </fix>
      <docs>
        Add Javadoc comment which listeners must be nested whithin
        <code>Server</code> elements only. (michaelo)
      </docs>
<<<<<<< HEAD
      <docs>
        Document conditions under which the <code>AprLifecycleListener</code>
        can be used to avoid JVM crashes. (michaelo)
      </docs>
=======
      <add>
        Add support for custom caching strategies for web application resources.
        This initial implementation allows control over whether or not a
        resource is cached. (markt)
      </add>
>>>>>>> 717d69c4
    </changelog>
  </subsection>
  <subsection name="Coyote">
    <changelog>
      <scode>
        Improve performance of Connector shutdown - primarily to reduce the time
        it takes to run the test suite. (markt)
      </scode>
      <add>
        <pr>457</pr>: Add a <code>toString()</code> method to
        <code>MimeHeader</code> to aid debugging. (dblevins)
      </add>
      <add>
        Add experimental OpenSSL support through the Panama API incubating in
        Java 17, with support for OpenSSL 1.1+. This no longer requires
        tomcat-native or APR. Please refer to the <code>openssl-java17</code>
        module for more details. (remm)
      </add>
    </changelog>
  </subsection>
  <subsection name="Jasper">
    <changelog>
      <update>
        Regenerate the EL parser using JavaCC 7.0.10. (markt)
      </update>
      <fix>
        Fix a bug that prevented the EL parser correctly parsing a literal Map
        that used variables rather than literals for both keys and values.
        (markt)
      </fix>
      <update>
        Ensure that the <code>getType()</code> method of any
        <code>ELResolver</code> implementation returns <code>null</code> if
        either the <code>ELResolver</code> or the resolved property is read-only
        to align Tomcat with recent updates in the Jakarta EL specification
        project. (markt)
      </update>
      <fix>
        Implement an alternative solution to support the JSP page directive
        attribute <code>isThreadSafe</code> now that the
        <code>SingleThreadModel</code> interface has been removed from the
        Servlet API. The new approach synchronizes the <code>service()</code>
        method.
      </fix>
    </changelog>
  </subsection>
  <subsection name="WebSocket">
    <changelog>
      <update>
        Add a new method<code>
        ServerEndpointConfig.Configurator.getContainerDefaultConfigurator()
        </code>to align with recent updates in the WebSocket specification
        project. (markt)
      </update>
      <update>
        Add a new method <code>ServerContainer.upgradeHttpToWebSocket()</code>
        to align with recent updates in the WebSocket specification project.
        (markt)
      </update>
    </changelog>
  </subsection>
  <subsection name="Tribes">
    <changelog>
      <fix>
        <pr>454</pr>: Differentiate warning messages in
        <code>KubernetesMembershipProvider</code> so that the missing attribute
        is clear to the user. PR provided by Hal Deadman. (markt)
      </fix>
    </changelog>
  </subsection>
  <subsection name="Other">
    <changelog>
      <fix>
        Switch from Cobertura to JaCoCo for code coverage as Cobertura does not
        support code coverage for code compiled for Java 11 onwards. It also
        removes the need to use a single thread to run the tests. (markt)
      </fix>
    </changelog>
  </subsection>
</section>
<section name="Tomcat 10.1.0-M6 (markt)" rtext="2021-10-01">
  <subsection name="Catalina">
    <changelog>
      <fix>
        Provide the DataSource in the constructor of
        <code>DataSourceUserDatabase</code>, since it is always global. (remm)
      </fix>
      <fix>
        Fix delete then create object manipulations with
        <code>DataSourceUserDatabase</code>. (remm)
      </fix>
      <update>
        Remove all deprecated code from the Servlet API to align Tomcat with
        recent changes in the Jakarta Servlet specification project. (markt)
      </update>
      <add>
        Add the currently available Jakarta EE 10 schemas from the Jakarta EE
        schema project. (markt)
      </add>
      <add>
        Implement the new connection ID and request ID API for Servlet 6.0.
        (markt)
      </add>
      <fix>
        <bug>65553</bug>: Implement a work-around for a
        <a href="https://bugs.openjdk.java.net/browse/JDK-8273874">JRE bug</a>
        that can trigger a memory leak when using the JNDI realm. (markt)
      </fix>
      <fix>
        <bug>65586</bug>: Fix the bloom filter used to improve performance of
        archive file look ups in the web resources implementation so it works
        correctly for directory lookups whether or not the provided directory
        name includes the trailing <code>/</code>. (markt)
      </fix>
      <fix>
        <pr>451</pr>: Improve the usefulness of the thread name cache used in
        JULI. Pull request provided by t-gergely. (markt)
      </fix>
    </changelog>
  </subsection>
  <subsection name="Coyote">
    <changelog>
      <fix>
        <bug>65563</bug>: Correct parsing of HTTP <code>Content-Range</code>
        headers. Tomcat was incorrectly requiring an <code>=</code> character
        after <code>bytes</code>. Fix based on pull request <pr>449</pr> by
        Thierry Guérin. (markt)
      </fix>
      <fix>
        Correct a potential <code>StackOverflowException</code> with HTTP/2 and
        sendfile. (markt)
      </fix>
      <fix>
        Further improvements in the management of the connection flow control
        window. This addresses various bugs that caused streams to incorrectly
        report that they had timed out waiting for an allocation from the
        connection flow control window. (markt)
      </fix>
      <fix>
        <bug>65577</bug>: Fix a <code>AccessControlException</code> reporting
        when running an NIO2 connector with TLS enabled. (markt)
      </fix>
      <update>
        Reclassify TLS ciphers that use AESCCM8 as medium security rather than
        high security to align with recent changes in OpenSSL. (markt)
      </update>
      <fix>
        Fix an issue that caused some Servlet non-blocking API reads of the HTTP
        request body to incorrectly use blocking IO. (markt)
      </fix>
    </changelog>
  </subsection>
  <subsection name="Jasper">
    <changelog>
      <scode>
        Deprecate <code>ELResolver.getFeatureDescriptors</code> to align Tomcat
        with recent updates in the Jakarta EL specification project. (markt)
      </scode>
      <add>
        Add support for default methods to <code>BeanRELResolver</code> to align
        Tomcat with recent updates in the Jakarta EL specification project.
        (markt)
      </add>
      <add>
        Add support for <code>MethodReference</code> and the associated getter
        on <code>MethodExpression</code> to align Tomcat with recent updates in
        the Jakarta EL specification project. (markt)
      </add>
      <add>
        Refactor <code>ScopedAttributeELResolver</code> to separate out the
        functionality that is unrelated to scoped attributes into two new
        resolvers: <code>ImportELResolver</code> and
        <code>NotFoundELResolver</code>. This aligns Tomcat with recent updates
        to the Jakarta Server Pages specification. (markt)
      </add>
      <fix>
        Fix the implementation of <code>MethodExpression.getMethodInfo()</code>
        so that it returns the expected value rather than failing when the
        method expression is defined with the parameter values in the expression
        rather than the types being passed explicitly to
        <code>ExpressionFactory.createMethodExpression()</code>. (markt)
      </fix>
      <add>
        Add support for a new page/tag directive <code>errorOnELNotFound</code>
        that can be used to trigger an identifier if an EL expression in a
        page/tag contains an identifier that cannot be resolved. (markt)
      </add>
    </changelog>
  </subsection>
  <subsection name="WebSocket">
    <changelog>
      <fix>
        The internal upgrade handler should close the associated
        <code>WebConnection</code> on destroy. (remm)
      </fix>
    </changelog>
  </subsection>
  <subsection name="Web applications">
    <changelog>
      <update>
        Update the web applications that are included with Apache Tomcat to use
        the Jakarta EE 10 schema for web.xml. (markt)
      </update>
      <fix>
        Clarify the JASPIC configuration options in the documentation web
        application. (markt)
      </fix>
    </changelog>
  </subsection>
  <subsection name="Other">
    <changelog>
      <fix>
        <bug>65585</bug>: Update obsolete comments at the start of the
        <code>build.properties.default</code> file. (markt)
      </fix>
    </changelog>
  </subsection>
</section>
<section name="Tomcat 10.1.0-M5 (markt)" rtext="2021-09-10">
  <subsection name="Catalina">
    <changelog>
      <fix>
        Enable Tomcat to start if an (old) XML parser is configured that does
        not support <code>allow-java-encodings</code>. A warning will be logged
        if such an XML parser is detected. (markt)
      </fix>
      <fix>
        Change the behaviour of custom error pages. If an error occurs after the
        response is committed, once the custom error page content has been added
        to the response the connection is now closed immediately rather than
        closed cleanly. i.e. the last chunk that marks the end of the response
        body is no longer sent. This acts as an additional signal to the client
        that the request experienced an error. (markt)
      </fix>
      <fix>
        <bug>65479</bug>: When handling requests using JASPIC authentication,
        ensure that <code>PasswordValidationCallback.getResult()</code> returns
        the result of the password validation rather than always returning
        <code>false</code>. Fixed via pull request <pr>438</pr> provided by
        Robert Rodewald. (markt)
      </fix>
      <update>
        Improve the reusability of the <code>UserDatabase</code> by adding
        intermediate concrete implementation classes and allowing to do
        partial database updates on <code>save</code>. (remm)
      </update>
      <scode>
        Refactor the authenticators to delegate the check for preemptive
        authentication to the individual authenticators where an authentication
        scheme specific check can be performed. Based on pull request
        <pr>444</pr> by Robert Rodewald. (markt)
      </scode>
      <add>
        Add a <code>UserDatabase</code> implementation as a superset of the
        <code>DataSourceRealm</code> functionality. (remm)
      </add>
      <fix>
        Make sure the dynamic Principal returned by
        <code>UserDatabaseRealm</code> stays up to date with the database
        contents, and add an option to have it be static, similar to the other
        realms. (remm)
      </fix>
      <add>
        Add <code>derby-*.jar</code> to the list of JARs to skip when scanning
        for TLDs, web fragments and annotations. (markt)
      </add>
      <fix>
        <pr>447</pr>. Correct JPMS metadata for catalina.jar. Pull request
        provided by Hui Wang. (markt)
      </fix>
    </changelog>
  </subsection>
  <subsection name="Coyote">
    <changelog>
      <fix>
        Correct a logic error that meant setting
        <code>certificateKeystoreFile</code> to <code>NONE</code> did not have
        the expected effect. <code>NONE</code> was incorrectly treated as a file
        path. Patch provided by Mikael Sterner. (markt)
      </fix>
      <scode>
        Remove the deprecated APR/Native connector which includes the HTTP APR
        and the AJP APR connector. Also remove the Java interfaces to the
        APR/Native library that are not used by the OpenSSL integration for the
        NIO and NIO2 connectors. (markt)
      </scode>
      <scode>
        Refactor the JSSE/OpenSSL integration to avoid the use of
        <code>finalize()</code>. (markt)
      </scode>
      <fix>
        <bug>65505</bug>: When an HTTP header value is removed, ensure that the
        order of the remaining header values is unchanged. (markt)
      </fix>
    </changelog>
  </subsection>
  <subsection name="WebSocket">
    <changelog>
      <fix>
        <bug>65506</bug>: Fix write timeout check that was using the read
        timeout value. Patch submitted by Gustavo Mahlow. (remm)
      </fix>
    </changelog>
  </subsection>
  <subsection name="Web applications">
    <changelog>
      <fix>
        Remove unnecessary Context settings from the examples web application.
        (markt)
      </fix>
      <fix>
        Document default value for <code>unpackWARs</code> and related clean-up.
        Pull request <pr>439</pr> provided by Robert Rodewald. (markt)
      </fix>
      <fix>
        Clarify the documentation of the <code>compressionMinSize</code> and
        <code>compressibleMimeType</code> HTTP <code>Connector</code>
        attributes. Pull request <pr>442</pr> provided by crisgeek. (markt)
      </fix>
    </changelog>
  </subsection>
  <subsection name="Tribes">
    <changelog>
      <scode>
        Refactor the <code>ParallelNioSender</code> to avoid the use of
        <code>finalize()</code>. (markt)
      </scode>
    </changelog>
  </subsection>
  <subsection name="Other">
    <changelog>
      <fix>
        Fix failing build when building on non-English locales. Pull request
        <pr>441</pr> provided by Dachuan J. (markt)
      </fix>
      <update>
        Update to JSign version 4.0 to enable code signing without the need for
        the installation of additional client tools. (markt)
      </update>
      <update>
        Add Apache Derby 10.15.2.0 to the testsuite dependencies, for JDBC
        and DataSource testing. (remm)
      </update>
      <add>
        Update the internal fork of Apache Commons BCEL to 40d5eb4 (2021-09-01,
        6.6.0-SNAPSHOT). Code clean-up only. (markt)
      </add>
      <add>
        Update the internal fork of Apache Commons Codec to fd44e6b (2021-09-01,
        1.16-SNAPSHOT). Minor refactoring. (markt)
      </add>
      <add>
        <bug>65661</bug>: Update the internal fork of Apache Commons FileUpload
        to 33d2d79 (2021-09-01, 2.0-SNAPSHOT). Refactoring and code clean-up. As
        a result of Commons File Upload now using
        <code>java.nio.file.Files</code>, applications using multi-part uploads
        need to ensure that the JVM is configured with sufficient direct memory
        to store all in progress multi-part uploads. (markt)
      </add>
      <add>
        Update the internal fork of Apache Commons Pool to 2.11.1 (2021-08-17).
        Improvements, code clean-up and refactoring. (markt)
      </add>
      <add>
        Update the internal fork of Apache Commons DBCP to 2.9.0 (2021-08-03).
        Improvements, code clean-up and refactoring. (markt)
      </add>
      <update>
        Update the packaged version of the Tomcat Native Library to 1.2.31 to
        pick up Windows binaries built with OpenSSL 1.1.1l.(markt)
      </update>
      <update>
        Switch to the CDN as the primary download location for ASF dependencies.
        (markt)
      </update>
      <add>
        Improvements to Chinese translations contributed by syseal, wolibo,
        ZhangJieWen and DigitalFatCat. (markt)
      </add>
      <add>
        Improvements to French translations. (remm)
      </add>
      <add>
        Improvements to Japanese translations contributed by tak7iji. (markt)
      </add>
      <add>
        Improvements to Korean translations. (woonsan)
      </add>
    </changelog>
  </subsection>
</section>
<section name="Tomcat 10.1.0-M4 (markt)" rtext="2021-08-06">
  <subsection name="WebSocket">
    <changelog>
      <fix>
        Correct a regression in the Java 8 to Java 11 changes made in 10.1.0-M3
        that caused all WebSocket end points to fail to register. (markt)
      </fix>
    </changelog>
  </subsection>
</section>
<section name="Tomcat 10.1.0-M3 (markt)" rtext="not released">
  <subsection name="General">
    <changelog>
      <update>
        Update the minimum required Java version to Java 11. (markt)
      </update>
    </changelog>
  </subsection>
  <subsection name="Catalina">
    <changelog>
      <scode>
        Incremented the supported Jakarta Servlet version to 6.0 to align with
        the current development branch of the Jakarta Servlet specification.
        Plans have changed and the next iteration of the Servlet specification
        will be 6.0 rather than 5.1. (markt)
      </scode>
      <fix>
        <bug>65411</bug>: Always close the connection when an uncaught
        <code>NamingException</code> occurs to avoid connection locking.
        Submitted by Ole Ostergaard. (remm)
      </fix>
      <fix>
        <bug>65433</bug>: Correct a regression in the fix for <bug>65397</bug>
        where a <code>StringIndexOutOfBoundsException</code> could be triggered
        if the canonical path of the target of a symlink was shorter than the
        canonical path of the directory in which the symlink had been created.
        Patch provided by Cedomir Igaly. (markt)
      </fix>
      <add>
        <bug>65443</bug>: Refactor the <code>CorsFilter</code> to make it easier
        to extend. (markt)
      </add>
      <fix>
        To avoid unnecessary cache revalidation, do not add an HTTP
        <code>Expires</code> header when setting adding an HTTP header of
        <code>CacheControl: private</code>. (markt)
      </fix>
      <scode>
        Refactor JULI's custom <code>LogManager</code>, the
        web application class loader implementation, the web resources
        implementation, the <code>JreLeakPreventionListener</code>
        implementation and the <code>StandardJarScanner</code> implementation to
        remove Java 8 specific code now that the minimum Java version has been
        increased to 11. (markt)
      </scode>
      <scode>
        Remove all references to the endorsed standards override feature and the
        specifying of optional packages (extensions) in the manifest as these
        are not supported in Java 11. (markt)
      </scode>
    </changelog>
  </subsection>
  <subsection name="Coyote">
    <changelog>
      <fix>
        When writing an HTTP/2 response via sendfile (only enabled when
        <code>useAsyncIO</code> is true) the connection flow control window was
        sometimes ignored leading to various error conditions. sendfile now
        checks both the stream and connection flow control windows before
        writing. (markt)
      </fix>
      <add>
        Add debug logging for writing an HTTP/2 response via sendfile. (markt)
      </add>
      <fix>
        Correct bugs in the HTTP/2 connection flow control management that meant
        it was possible for a connection to stall waiting for a connection flow
        control window update that had already arrived. Any streams on that
        connection that were trying to write when this happened would time out.
        (markt)
      </fix>
      <fix>
        <bug>65448</bug>: When using TLS with NIO, it was possible for a
        blocking response write to hang just before the final TLS packet
        associated with the response until the connection timed out at which
        point the final packet would be sent and the connection closed. (markt)
      </fix>
      <fix>
        <bug>65454</bug>: Fix a race condition that could result in a delay to
        a new request. The new request could be queued to wait for an existing
        request to finish processing rather than the thread pool creating a new
        thread to process the new request. (markt)
      </fix>
      <fix>
        <bug>65460</bug>: Correct a regression introduced in the previous
        release in the change to reduce the number of small HTTP/2 window
        updates sent for streams. A logic error meant that small window updates
        for the connection were dropped. This meant that the connection flow
        window slowly reduced over time until nothing could be sent. (markt)
      </fix>
      <fix>
        Remove NIO workarounds and code that is no longer needed with Java 11.
        (remm)
      </fix>
      <scode>
        Refactor the endpoints to remove Java 8 specific code now that the
        minimum Java version has been increased to 11. (markt)
      </scode>
    </changelog>
  </subsection>
  <subsection name="Jasper">
    <changelog>
      <scode>
        Add additional generics to the EL API to align with the latest changes
        in the EL specification project. (markt)
      </scode>
      <add>
        Enable EL lambda expressions to be coerced to functional interfaces.
        This is an implementation of a proposed extension to the Jakarta
        Expression Language specification. (markt)
      </add>
      <scode>
        Refactor the EL API and implementation to remove Java 8 specific code
        now that the minimum Java version has been increased to 11. (markt)
      </scode>
    </changelog>
  </subsection>
  <subsection name="WebSocket">
    <changelog>
      <scode>
        Refactor the WebSocket implementation to remove Java 8 specific code now
        that the minimum Java version has been increased to 11. (markt)
      </scode>
    </changelog>
  </subsection>
  <subsection name="Web applications">
    <changelog>
      <fix>
        <bug>65404</bug>: Correct a regression in the fix for <bug>63362</bug>
        that caused the server status page in the Manager web application to be
        truncated if HTTP upgrade was used such as when starting a WebSocket
        connection. (markt)
      </fix>
    </changelog>
  </subsection>
  <subsection name="Other">
    <changelog>
      <add>
        Improvements to Chinese translations contributed by ZhangJieWen and
        chengzheyan. (markt)
      </add>
      <add>
        Improvements to French translations. (remm)
      </add>
      <add>
        Improvements to Japanese translations contributed by tak7iji. (markt)
      </add>
      <add>
        Improvements to Korean translations. (woonsan)
      </add>
      <fix>
        Use of GraalVM native images no longer automatically disables JMX
        support. JMX support may still be disabled by calling
        <code>org.apache.tomcat.util.modeler.Registry.disableRegistry()</code>.
        (markt)
      </fix>
    </changelog>
  </subsection>
</section>
<section name="Tomcat 10.1.0-M2 (markt)" rtext="2021-07-02">
  <subsection name="Catalina">
    <changelog>
      <scode>
        Refactor the <code>RemoteIpValve</code> to use the common utility method
        for list to comma separated string conversion. (markt)
      </scode>
      <scode>
        Refactor <code>JNDIRealm$JNDIConnection</code> so its fields are
        accessible to sub-classes of <code>JNDIRealm</code>. (markt)
      </scode>
      <fix>
        Fix serialization warnings in <code>UserDatabasePrincipal</code>
        reported by SpotBugs. (markt)
      </fix>
      <fix>
        <bug>65397</bug>: Calls to
        <code>ServletContext.getResourcePaths()</code> no longer include
        symbolic links in the results unless <code>allowLinking</code> has been
        set to <code>true</code>. If a resource is skipped because of this
        change, a warning will be logged as this typically indicates a
        configuration issue. (markt)
      </fix>
    </changelog>
  </subsection>
  <subsection name="Coyote">
    <changelog>
      <fix>
        <bug>65368</bug>: Improve handling of clean closes of inbound TLS
        connections. Treat them the same way as clean closes of non-TLS
        connections rather than as unknown errors. (markt)
      </fix>
      <fix>
        Modify the HTTP/2 connector not to sent small updates for stream flow
        control windows to the user agent as, depending on how the user agent is
        written, this may trigger small writes from the user agent that in turn
        trigger the overhead protection. Small updates for stream flow control
        windows are now combined with subsequent flow control window updates for
        that stream to ensure that all stream flow control window updates sent
        from Tomcat are larger than <code>overheadWindowUpdateThreshold</code>.
        (markt)
      </fix>
      <add>
        Add additional debug logging to track the current state of the HTTP/2
        overhead count that Tomcat uses to detect and close potentially
        malicious connections. (markt)
      </add>
      <update>
        Many HTTP/2 requests from browsers will trigger one overhead frame and
        one non-overhead frame. Change the overhead calculation so that a
        non-overhead frame reduces the current overhead count by 2 rather than
        1. This means that, over time, the overhead count for a well-behaved
        connection will trend downwards. (markt)
      </update>
      <update>
        Change the initial HTTP/2 overhead count from <code>-10</code> to
        <code>-10 * overheadCountFactor</code>. This means that, regardless of
        the value chosen for <code>overheadCountFactor</code>, when a connection
        opens 10 overhead frames in a row will be required to trigger the
        overhead protection. (markt)
      </update>
      <update>
        Increase the default <code>overheadCountFactor</code> from
        <code>1</code> to <code>10</code> and change the reduction in overhead
        count for a non-overhead frame from <code>-2</code> to <code>-20</code>.
        This allows for a larger range (0-20) to be used for
        <code>overheadCountFactor</code> providing for finer-grained control.
        (markt)
      </update>
      <fix>
        Modify the parsing of HTTP header values that use the
        <code>1#token</code> to ignore empty elements as per RFC 7230 section 7
        instead of treating the presence of empty elements as an error. (markt)
      </fix>
      <fix>
        Expand the unit tests for <code>HttpServlet.doHead()</code> and correct
        the flushing of the response buffer. The buffer used to behave as if it
        was one byte smaller than the configured size. The buffer was flushed
        (and the response committed if required) when the buffer was full. The
        buffer is now flushed (and the response committed if required) if the
        buffer is full and there is more data to write. (markt)
      </fix>
      <fix>
        Fix an issue where concurrent HTTP/2 writes (or concurrent reads) to the
        same connection could hang and eventually timeout when async IO was
        enabled (it is enabled by default). (markt)
      </fix>
    </changelog>
  </subsection>
  <subsection name="Jasper">
    <changelog>
      <fix>
        <bug>65387</bug>: Correct a regression in the fix for <bug>65124</bug>
        and restore the local definition of <code>out</code> for tags that
        implement <code>TryCatchFinally</code>. (markt)
      </fix>
      <fix>
        <bug>65390</bug>: Correct a regression in the fix for <bug>65124</bug>
        and restore code that was removed in error leading to JSP compilation
        failures in some circumstances. (markt)
      </fix>
      <update>
        Update to the Eclipse JDT compiler 4.20. (markt)
      </update>
      <add>
        Add support for specifying Java 17 (with the value <code>17</code>) as
        the compiler source and/or compiler target for JSP compilation. If used
        with an Eclipse JDT compiler version that does not support these values,
        a warning will be logged and the latest supported version will used.
        (markt)
      </add>
      <fix>
        <bug>65377</bug>: Update the Java code generation for JSPs not to use
        the boxed primitive constructors as they have been deprecated in Java 9
        and marked for future removal in Java 16. <code>valueOf()</code> is now
        used instead. (markt)
      </fix>
    </changelog>
  </subsection>
  <subsection name="WebSocket">
    <changelog>
      <scode>
        Refactor the <code>DigestAuthenticator</code> to reuse a shared
        <code>SecureRandom</code> instance rather than create a new one to
        generate the <code>cnonce</code> if required. (markt)
      </scode>
    </changelog>
  </subsection>
  <subsection name="Web applications">
    <changelog>
      <fix>
        <bug>65385</bug>: Correct the link in the documentation web application
        the Maven Central repository. (markt)
      </fix>
    </changelog>
  </subsection>
  <subsection name="Other">
    <changelog>
      <add>
        Use JSign to integrate the build script with the code signing service to
        enable release builds to be created on Linux as well as Windows. (markt)
      </add>
      <update>
        Update the OWB module to Apache OpenWebBeans 2.0.23. (remm)
      </update>
      <update>
        Update the CXF module to Apache CXF 3.4.4. (remm)
      </update>
      <fix>
        <bug>65369</bug> / <pr>422</pr>: Add the additional
        <code>--add-opens=...</code> options required for running Tomcat on Java
        16 onwards to the <code>service.bat</code> script to align it with the
        other start-up scripts. PR provided by MCMicS. (markt)
      </fix>
      <add>
        Improvements to French translations. (remm)
      </add>
      <add>
        Improvements to Korean translations. (woonsan)
      </add>
      <update>
        Update JUnit to version 4.13.2. (markt)
      </update>
      <update>
        Update EasyMock to 4.3. (markt)
      </update>
      <update>
        Update Objenesis to 3.2. (markt)
      </update>
      <update>
        Update UnboundID to 6.0.0. (markt)
      </update>
      <update>
        Update CheckStyle to 8.43. (markt)
      </update>
      <update>
        Update SpotBugs to 4.2.3. (markt)
      </update>
      <update>
        Update OSGi annotations to 1.1.0. (markt)
      </update>
    </changelog>
  </subsection>
</section>
<section name="Tomcat 10.1.0-M1 (markt)" rtext="2021-06-15">
  <subsection name="General">
    <changelog>
      <scode>
        This release contains all of the changes up to and including those in
        Apache Tomcat 10.0.6 plus the additional changes listed below. (markt)
      </scode>
      <scode>
        Remove code previously marked for removal in Tomcat 10.1.x. (markt)
      </scode>
    </changelog>
  </subsection>
  <subsection name="Catalina">
    <changelog>
      <scode>
        Incremented the supported Jakarta Servlet version to 5.1 to align with
        the current development branch of the Jakarta Servlet specification.
        (markt)
      </scode>
      <fix>
        <bug>65301</bug>: <code>RemoteIpValve</code> will now avoid getting
        the local host name when it is not needed. (remm)
      </fix>
      <fix>
        <bug>65308</bug>: NPE in JNDIRealm when no <code>userRoleAttribute</code>
        is given. (fschumacher)
      </fix>
      <add>
        <pr>412</pr>: Add commented out, sample users for the Tomcat Manager app
        to the default <code>tomcat-users.xml</code> file. Based on a PR by
        Arnaud Dagnelies. (markt)
      </add>
      <add>
        <pr>418</pr>: Add a new option, <code>pass-through</code>, to the
        default servlet's <code>useBomIfPresent</code> initialization parameter
        that causes the default servlet to leave any BOM in place when
        processing a static file and not to use the BOM to determine the
        encoding of the file. Based on a pull request by Jean-Louis Monteiro.
        (markt)
      </add>
      <fix>
        <pr>419</pr>: When processing POST requests of type
        <code>multipart/form-data</code> for parts without a filename that are
        added to the parameter map in String form, check the size of the part
        before attempting conversion to String. Pull request provided by
        tianshuang. (markt)
      </fix>
      <add>
        Implement the new <code>Cookie</code> methods
        <code>setAttribute()</code>, <code>getAttribute()</code> and
        <code>getAttributes()</code> introduced in Servlet 6.0. (markt)
      </add>
      <fix>
        AprLifecycleListener does not show dev version suffix for libtcnative
        and libapr. (michaelo)
      </fix>
      <update>
        Refactor principal handling in <code>UserDatabaseRealm</code> using
        an inner class that extends <code>GenericPrincipal</code>. (remm)
      </update>
      <fix>
        Enable the default <code>doHead()</code> implementation in
        <code>HttpServlet</code> to correctly handle responses where the content
        length needs to be represented as a long since it is larger than the
        maximum value that can be represented by an int. (markt)
      </fix>
      <fix>
        Avoid synchronization on roles verification for the memory
        <code>UserDatabase</code>. (remm)
      </fix>
      <fix>
        Fix the default <code>doHead()</code> implementation in
        <code>HttpServlet</code> to correctly handle responses where the Servlet
        calls <code>ServletResponse.reset()</code> and/or
        <code>ServletResponse.resetBuffer()</code>. (markt)
      </fix>
      <fix>
        Fix the default <code>doHead()</code> implementation in
        <code>HttpServlet</code> to correctly handle responses generated using
        the Servlet non-blocking API. (markt)
      </fix>
    </changelog>
  </subsection>
  <subsection name="Coyote">
    <changelog>
      <fix>
        <bug>65303</bug>: Fix a possible <code>NullPointerException</code> if
        an error occurs on an HTTP/1.1 connection being upgraded to HTTP/2 or on
        a pushed HTTP/2 stream. (markt)
      </fix>
      <update>
        Simplify AprEndpoint socket bind for all platforms. (michaelo)
      </update>
      <fix>
        <bug>65340</bug>: Add missing check for a negative return value for
        <code>Hpack.decodeInteger</code> in the <code>HpackDecoder</code>,
        which could cause a <code>NegativeArraySizeException</code> exception.
        Submitted by Thomas, and verified the fix is present in the donated
        hpack code in a further update. (remm)
      </fix>
      <add>
        Add debug logging for HTTP/2 HPACK header decoding. (markt)
      </add>
      <fix>
        Correct parsing of HTTP headers consisting of a list of tokens so that a
        header with an empty token is treated consistently regardless of whether
        the empty token is at the start, middle or end of the list of tokens.
        (markt)
      </fix>
      <fix>
        Remove support for the <code>identity</code> transfer encoding. The
        inclusion of this encoding in RFC 2616 was an error that was corrected
        in 2001. Requests using this transfer encoding will now receive a 501
        response. (markt)
      </fix>
      <fix>
        Process transfer encoding headers from both HTTP 1.0 and HTTP 1.1
        clients. (markt)
      </fix>
      <fix>
        Ensure that if the transfer encoding header contains the
        <code>chunked</code>, that the <code>chunked</code> encoding is the
        final encoding listed. (markt)
      </fix>
    </changelog>
  </subsection>
  <subsection name="Jasper">
    <changelog>
      <scode>
        Incremented the supported Jakarta Expression Language version to 5.0 to
        align with the current development branch of the Jakarta Expression
        Language specification. (markt)
      </scode>
      <scode>
        Review code used to generate Java source from JSPs and tags and remove
        code found to be unnecessary. (markt)
      </scode>
      <scode>
        Refactor use of internal <code>ChildInfo</code> class to use compile
        time type checking rather than run time type checking. (markt)
      </scode>
      <fix>
        <bug>65124</bug>: Partial fix. When generating Java source code to call
        a tag handler, only define the local variable <code>JspWriter out</code>
        when it is going to be used. (markt)
      </fix>
      <scode>
        Add generics to the EL 5.0 API to align with the current EL 5.0
        development branch. (markt)
      </scode>
      <update>
        Update the <code>web-fragment.xml</code> included in
        <code>jasper.jar</code> and <code>jasper-el.jar</code> to use the
        Servlet 5.0 schema. (markt)
      </update>
      <fix>
        Update JspC to generate <code>web.xml</code> and
        <code>web-fragment.xml</code> files using Servlet 5.0 schemas. (markt)
      </fix>
      <scode>
        Remove the deprecated method
        <code>MethodExpression.getParmetersProvided()</code> from the EL API to
        align with the current EL 5.0 development branch. (markt)
      </scode>
      <fix>
        <bug>65358</bug>: Improve expression language method matching for
        methods with varargs. Where multiple methods may match the provided
        parameters, the method that requires the fewest varargs is preferred.
        (markt)
      </fix>
      <add>
        <bug>65332</bug>: Add a commented out section in
        <code>catalina.policy</code> that provides the necessary permissions to
        compile JSPs with javac when running on Java 9 onwards with a security
        manager. It is commented out as it will cause errors if used with
        earlier Java versions. (markt)
      </add>
    </changelog>
  </subsection>
  <subsection name="WebSocket">
    <changelog>
      <fix>
        <bug>65317</bug>: When using <code>permessage-deflate</code>, the
        WebSocket connection was incorrectly closed if the uncompressed payload
        size was an exact multiple of 8192. Based on a patch provided by Saksham
        Verma. (markt)
      </fix>
      <update>
        Update the <code>web-fragment.xml</code> included in
        <code>tomcat-websocket.jar</code> to use the Servlet 5.0 schema. (markt)
      </update>
      <fix>
        <bug>65342</bug>: Correct a regression introduced with the fix for
        <bug>65262</bug> that meant Tomcat's WebSocket implementation would only
        work with Tomcat's implementation of the Jakarta WebSocket API. (markt)
      </fix>
    </changelog>
  </subsection>
  <subsection name="Web applications">
    <changelog>
      <fix>
        Improve the description of the <code>maxConnections</code> and
        <code>acceptCount</code> attributes in the Connector section of the
        documentation web application. (markt)
      </fix>
    </changelog>
  </subsection>
  <subsection name="Other">
    <changelog>
      <add>
        Improvements to French translations. (remm)
      </add>
      <add>
        Improvements to Korean translations. (woonsan)
      </add>
      <fix>
        <bug>65362</bug>: Correct a regression in the previous release. The
        change to create OSGi <code>Require-Capability</code> sections in
        manifests for Jakarta API JARs manually rather than with bnd annotations
        did not add the necessary manual entries to the embedded JARs. (markt)
      </fix>
      <update>
        Update the packaged version of the Tomcat Native Library to 1.2.30. Also
        update the minimum recommended version to 1.2.30. (markt)
      </update>
    </changelog>
  </subsection>
</section>
</body>
</document><|MERGE_RESOLUTION|>--- conflicted
+++ resolved
@@ -131,6 +131,10 @@
         <bug>65684</bug>: Fix a potential <code>NullPointerException</code> when
         using JULI. (markt)
       </fix>
+      <docs>
+        Document conditions under which the <code>AprLifecycleListener</code>
+        can be used to avoid JVM crashes. (michaelo)
+      </docs>
     </changelog>
   </subsection>
   <subsection name="Coyote">
@@ -209,18 +213,11 @@
         Add Javadoc comment which listeners must be nested whithin
         <code>Server</code> elements only. (michaelo)
       </docs>
-<<<<<<< HEAD
-      <docs>
-        Document conditions under which the <code>AprLifecycleListener</code>
-        can be used to avoid JVM crashes. (michaelo)
-      </docs>
-=======
       <add>
         Add support for custom caching strategies for web application resources.
         This initial implementation allows control over whether or not a
         resource is cached. (markt)
       </add>
->>>>>>> 717d69c4
     </changelog>
   </subsection>
   <subsection name="Coyote">
